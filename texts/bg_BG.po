--- conflicted
+++ resolved
@@ -145,14 +145,7 @@
 msgid "worldedit.config.editTool"
 msgstr "Choose a brush to set up."
 
-<<<<<<< HEAD
 msgid "worldedit.config.choose.brush"
-=======
-msgid "worldedit.brushConfig.chooseItem"
-msgstr "Hold an item to bind a brush to."
-
-msgid "worldedit.brushConfig.chooseKind"
->>>>>>> b70528d3
 msgstr "Choose what kind of brush to make."
 
 msgid "worldedit.config.selectRadius.brush"
