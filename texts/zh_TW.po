--- conflicted
+++ resolved
@@ -1184,11 +1184,7 @@
 msgstr "在任何東西之前..."
 
 msgid "howtoplay.wedit:quick_start.text.2"
-msgstr "By default, players are not allowed to use WorldEdit. Only those tagged with worldedit permission can use its features. To give yourself permission, enter §e/tag @s add worldedit§r in chat. You should now have access to every WorldEdit command."
-<<<<<<< HEAD
-
-=======
->>>>>>> 3b5479af
+msgstr "默認情況下，不允許玩家使用 WorldEdit。 只有那些帶有 worldedit 權限的人才能使用它的功能。 要授予自己權限，請在聊天中輸入 §e/tag @s add worldedit§r。 您現在應該可以訪問每個 WorldEdit 命令。"
 
 msgid "howtoplay.wedit:quick_start.text.3"
 msgstr "§l§a提示：§r§a 你也可以通過將 §e@s§r§a 更改為玩家的名字來授予其他玩家權限。 如果其中有空格，則需要將其括在引號中。 例如：§e/tag \"Steve Wanderer\" add worldedit§r"
