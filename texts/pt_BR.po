--- conflicted
+++ resolved
@@ -1184,11 +1184,7 @@
 msgstr "Antes de tudo..,"
 
 msgid "howtoplay.wedit:quick_start.text.2"
-msgstr "By default, players are not allowed to use WorldEdit. Only those tagged with worldedit permission can use its features. To give yourself permission, enter §e/tag @s add worldedit§r in chat. You should now have access to every WorldEdit command."
-<<<<<<< HEAD
-
-=======
->>>>>>> 3b5479af
+msgstr "Por padrão, os jogadores não podem usar o editorial. Apenas aqueles com a 'tag' 'worldedit' podem usar seus recursos. Para se tornar um construtor, digite §e/etiqueta @s add worldedit§r no chat. Você deve então receber uma mensagem dizendo que você recebeu permissões do editorial."
 
 msgid "howtoplay.wedit:quick_start.text.3"
 msgstr "§l§aDica:§r§a Você também pode tornar outros jogadores construtores alterando §e@s§r§a para o nome do jogador. Caso o jogador possua espaços no nome, será necessário utilizar aspas duplas. Por exemplo: §e/tag \"Steve Da Silva\" add worldedit§r"
