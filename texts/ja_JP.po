msgid ""
msgstr ""
"Plural-Forms: nplurals=1; plural=0;\n"
"X-Crowdin-Project: worldedit-for-bedrock\n"
"X-Crowdin-Project-ID: 492515\n"
"X-Crowdin-Language: ja\n"
"X-Crowdin-SourceKey: msgstr\n"
"X-Crowdin-File: /[SIsilicon.WorldEdit-BE] master/texts/en_US.po\n"
"X-Crowdin-File-ID: 14\n"
"Project-Id-Version: worldedit-for-bedrock\n"
"Content-Type: text/plain; charset=UTF-8\n"
"Language-Team: Japanese\n"
"Language: ja_JP\n"
"PO-Revision-Date: 2024-09-06 02:27\n"

msgid "pack.description"
msgstr "オリジナルの Java 版 Mod からの移植などの開発中アドオン! SIsilicon (§l§b@iSiliconS§r) 作。"

msgid "script.watchdog.error.hang"
msgstr "§cWorldEdit's scripts have stopped! Reset them with §r/reload§c or restart the world.§r"

msgid "item.wedit:copy_button"
msgstr "コピー"

msgid "item.wedit:cut_button"
msgstr "切り取り"

msgid "item.wedit:paste_button"
msgstr "貼り付け"

msgid "item.wedit:undo_button"
msgstr "元に戻す"

msgid "item.wedit:redo_button"
msgstr "やり直す"

msgid "item.wedit:rotate_cw_button"
msgstr "時計回りに回転"

msgid "item.wedit:rotate_ccw_button"
msgstr "反時計回りに回転"

msgid "item.wedit:flip_button"
msgstr "反転"

msgid "item.wedit:pattern_picker"
msgstr "パターンピッカー"

msgid "item.wedit:mask_picker"
msgstr "マスクピッカー"

msgid "item.wedit:spawn_glass"
msgstr "ガラスブロックを生成"

msgid "item.wedit:selection_fill"
msgstr "範囲フィル"

msgid "item.wedit:selection_wall"
msgstr "壁の選択"

msgid "item.wedit:selection_outline"
msgstr "範囲の輪郭線を生成"

msgid "item.wedit:selection_hollow"
msgstr "Hollow Selection"

msgid "item.wedit:selection_stack"
msgstr "Stack Selection"

msgid "item.wedit:selection_move"
msgstr "Move Selection"

msgid "item.wedit:draw_line"
msgstr "線を引く"

msgid "item.wedit:draw_line"
msgstr "線を引く"

msgid "item.wedit:draw_sphere"
msgstr "Draw Sphere"

msgid "item.wedit:draw_cylinder"
msgstr "Draw Cylinder"

msgid "item.wedit:draw_pyramid"
msgstr "Draw Pyramid"

msgid "worldEdit.selectionFill.noPattern"
msgstr "選択範囲を設定するにはブロックを指定してください！"

msgid "worldedit.patternPicker.add"
msgstr "ブロックをパターンに追加: "

msgid "worldedit.patternPicker.set"
msgstr "パターンをブロックに設定: "

msgid "worldedit.maskPicker.add"
msgstr "ブロックをマスクに追加: "

msgid "worldedit.maskPicker.set"
msgstr "マスクをブロックに設定: "

msgid "worldedit.config.mainMenu"
msgstr "WorldEdit の設定"

msgid "worldedit.config.brushes"
msgstr "ブラシ"

msgid "worldedit.config.tools"
msgstr "ツール"

msgid "worldedit.config.gradients"
msgstr "Gradients"

msgid "worldedit.config.general"
msgstr "一般"

msgid "worldedit.config.general.includeEntities"
msgstr "クリップボードにエンティティを含める"

msgid "worldedit.config.general.includeAir"
msgstr "クリップボードに空気を含める"

msgid "worldedit.config.general.perfMode"
msgstr "パフォーマンス優先モード"

msgid "worldedit.config.general.drawOutlines"
msgstr "輪郭を描写"

msgid "worldedit.config.general.drawOutlines.off"
msgstr "Off"

msgid "worldedit.config.general.drawOutlines.self"
msgstr "Visible to Self"

msgid "worldedit.config.general.drawOutlines.all"
msgstr "Visible to Everyone"

msgid "worldedit.config.general.selectMode"
msgstr "選択モード"

msgid "worldedit.config.newTool"
msgstr "新規ツールを作成"

msgid "worldedit.config.newBrush"
msgstr "新規ブラシを作成"

msgid "worldedit.config.newGradient"
msgstr "Create New Gradient"

msgid "worldedit.selectionMode.cuboid"
msgstr "立方体"

msgid "worldedit.selectionMode.extend"
msgstr "拡張"

msgid "worldedit.selectionMode.sphere"
msgstr "球体"

msgid "worldedit.selectionMode.cylinder"
msgstr "円柱"

msgid "worldedit.regionMode.selectOp"
msgstr "Select Region Operation"

msgid "worldedit.regionMode.fill"
msgstr "Fill Mode"

msgid "worldedit.regionMode.outline"
msgstr "Outline Mode"

msgid "worldedit.regionMode.wall"
msgstr "Wall Mode"

msgid "worldedit.regionMode.hollow"
msgstr "Hollow Mode"

msgid "worldedit.regionMode.stack"
msgstr "Stack Mode"

msgid "worldedit.regionMode.move"
msgstr "Move Mode"

msgid "worldedit.genMode.selectOp"
msgstr "Select Shape to Generate"

msgid "worldedit.genMode.line"
msgstr "Line"

msgid "worldedit.genMode.sphere"
msgstr "Sphere"

msgid "worldedit.genMode.cylinder"
msgstr "Cylinder"

msgid "worldedit.genMode.pyramid"
msgstr "Pyramid"

msgid "worldedit.stack.title"
msgstr "Select stack amount"

msgid "worldedit.move.title"
msgstr "Select move amount"

msgid "worldedit.config.tool.noProps"
msgstr "ツール設定なし"

msgid "worldedit.config.tool.noProps.detail"
msgstr "このツールには変更できる設定がありません。"

msgid "worldedit.config.tool.selection"
msgstr "選択用の杖"

msgid "worldedit.config.tool.far_selection"
msgstr "遠距離選択用の杖"

msgid "worldedit.config.tool.navigation"
msgstr "案内用の杖"

msgid "worldedit.config.tool.stacker"
msgstr "スタッカーツール"

msgid "worldedit.config.tool.cmd"
msgstr "コマンドツール"

msgid "worldedit.config.tool.repl"
msgstr "ブロック置換ツール"

msgid "worldedit.config.tool.cycle"
msgstr "ブロック循環ツール"

msgid "worldedit.config.brush.sphere"
msgstr "球体ブラシ"

msgid "worldedit.config.brush.cylinder"
msgstr "円柱ブラシ"

msgid "worldedit.config.brush.smooth"
msgstr "スムーズブラシ"

msgid "worldedit.config.brush.struct"
msgstr "ストラクチャーブラシ"

msgid "worldedit.config.brush.erode"
msgstr "侵食ブラシ"

msgid "worldedit.config.brush.overlay"
msgstr "オーバーレイブラシ"

msgid "worldedit.config.gradient.use"
msgstr "Use Gradient in Pattern Picker"

msgid "worldedit.config.gradient.remove"
msgstr "Delete Gradient"

msgid "worldedit.config.gradient.add"
msgstr "Add new Gradient"

msgid "worldedit.config.gradient.noId"
msgstr "No Gradient ID specified."

msgid "worldedit.config.gradient.dupeId"
msgstr "Gradient ID already exists."

msgid "worldedit.config.chooseItem"
msgstr "紐づけるアイテムを持ってください。"

msgid "worldedit.config.choose.brush"
msgstr "作るブラシの種類を選択してください。"

msgid "worldedit.config.choose.tool"
msgstr "作るアイテムの種類を選択してください。"

msgid "worldedit.config.gradient.promptName"
msgstr "Insert Gradient ID Here"

msgid "worldedit.config.patternMask.brush"
msgstr "ブラシのパターンと任意でマスクを作成してください。"

msgid "worldedit.config.pattern.tool"
msgstr "ツールのパターンを作成してください。"

msgid "worldedit.config.mask.tool"
msgstr "ツールのマスクを任意で作成してください。"

msgid "worldedit.config.mask.brush"
msgstr "ブラシのマスクを任意で作成してください。"

msgid "worldedit.config.confirm"
msgstr "これでよろしいですか？"

msgid "worldedit.config.confirm.create"
msgstr "この設定でよろしいですか？"

msgid "worldedit.config.confirm.delete"
msgstr "本当に紐づけを解除しますか？"

msgid "worldedit.config.name"
msgstr "Name"

msgid "worldedit.config.radius"
msgstr "サイズ"

msgid "worldedit.config.height"
msgstr "高さ"

msgid "worldedit.config.smooth"
msgstr "滑らかさ"

msgid "worldedit.config.range"
msgstr "範囲"

msgid "worldedit.config.amount"
msgstr "Amount"

msgid "worldedit.config.pattern"
msgstr "パターン"

msgid "worldedit.config.pattern.noPattern"
msgstr "No pattern specified."

msgid "worldedit.config.pattern.invalidPattern"
msgstr "Invalid pattern specified."

msgid "worldedit.config.mask"
msgstr "マスク"

msgid "worldedit.config.mask.invalidMask"
msgstr "Invalid mask specified."

msgid "worldedit.config.hollow"
msgstr "空洞"

msgid "worldedit.config.depth"
msgstr "深さ"

msgid "worldedit.config.erosion"
msgstr "侵食のタイプ"

msgid "worldedit.config.structures"
msgstr "Structures"

msgid "worldedit.config.blend"
msgstr "Blend Amount"

msgid "worldedit.config.mask.height"
msgstr "高さマスク"

msgid "worldedit.config.usePicker"
msgstr "ブロック選択を使用する"

msgid "worldedit.config.command"
msgstr "コマンド"

msgid "worldedit.config.command.noCommand"
msgstr "No command specified."

msgid "worldedit.config.command.isWorldEdit"
msgstr "WorldEdit のコマンドである"

msgid "worldedit.selection.noPrimary"
msgstr "最初の選択がまだ行われていません。"

msgid "worldedit.selection.cuboid.primary"
msgstr "最初の位置を %s に設定しました。"

msgid "worldedit.selection.cuboid.primaryArea"
msgstr "最初の位置を %1 (%2) に設定しました。"

msgid "worldedit.selection.cuboid.secondary"
msgstr "2番目の位置を %s に設定しました。"

msgid "worldedit.selection.cuboid.secondaryArea"
msgstr "2番目の位置を %1 (%2) に設定しました。"

msgid "worldedit.selection.cylinder.primary"
msgstr "%s から新しい円柱の選択を開始します。"

msgid "worldedit.selection.cylinder.secondaryArea"
msgstr "半径を %1/%2 ブロック (~%3) に設定しました。"

msgid "worldedit.selection.extend.primaryArea"
msgstr "%1 (%2) で選択を開始しました。"

msgid "worldedit.selection.extend.secondaryArea"
msgstr "%1 (%2) を含む範囲を拡張しました。"

msgid "worldedit.selection.sphere.primary"
msgstr "半径を %1 に設定しました。"

msgid "worldedit.selection.sphere.secondaryArea"
msgstr "半径を %1 (~%2) に設定しました。"

msgid "worldedit.tool.noItem"
msgstr "アイテムをメインハンドに持ってください。"

msgid "worldedit.tool.cantBind"
msgstr "この種類のアイテムを紐づけることはできません。"

msgid "worldedit.tool.noBind"
msgstr "このアイテムはどのツールにも紐付けられていません。"

msgid "worldedit.tool.noPerm"
msgstr "このアイテムを使用する権限がありません。"

msgid "worldedit.tool.fixedBind"
msgstr "このアイテムのツールは削除または置き換えできません。"

msgid "worldedit.permission.granted"
msgstr "§eWorldEdit の権限を与えられています。(設定 → 遊び方 → クイックスタート) にガイドがあります。§r"

msgid "worldedit.permission.revoked"
msgstr "§eWorldEdit の権限が削除されました。§r"

msgid "worldedit.whitelist.enabled"
msgstr "Whitelist enabled. Grant yourself permission by running the command §e/tag @s add worldedit§r."

msgid "worldedit.whitelist.disabled"
msgstr "Whitelist disabled."

msgid "worldedit.whitelist.status.on"
msgstr "The whitelist is currently on."

msgid "worldedit.whitelist.status.off"
msgstr "The whitelist is currently off."

msgid "worldedit.error.saveHistory"
msgstr "履歴ポイントの保存に失敗しました！"

msgid "worldedit.error.loadHistory"
msgstr "履歴ポイントの読み込みに失敗しました！"

msgid "worldedit.error.stillRecording"
msgstr "履歴はまだ記録中です！"

msgid "worldedit.error.tickArea"
msgstr "Failed to create a temporary ticking area!"

msgid "commands.blocks.wedit:changed"
msgstr "%s 個のブロックが変更されました。"

msgid "commands.blocks.wedit:created"
msgstr "%s 個のブロックが作成されました。"

msgid "commands.generic.wedit:commandFail"
msgstr "このコマンドは実行できませんでした。"

msgid "commands.generic.wedit:noSelection"
msgstr "先に選択してください。"

msgid "commands.generic.wedit:invalidDir"
msgstr "'%s' は不正な方向引数です！"

msgid "commands.generic.wedit:invalidFlag"
msgstr "予期しないフラグ: %s"

msgid "commands.generic.wedit:noClipboard"
msgstr "クリップボードは空です。最初に範囲をコピーまたはカットしてください。"

msgid "commands.generic.wedit:noCuboidSelection"
msgstr "先に立方体を選択してください。"

msgid "commands.generic.wedit:noPermission"
msgstr "このコマンドを実行する権限がありません。"

msgid "commands.generic.wedit:outsideWorld"
msgstr "読み込まれていないチャンクは変更できません！"

msgid "commands.generic.wedit:outsideWorld.detail"
msgstr "§eヒント: 遠いチャンクを読み込むには、シミュレーション距離を上げるか、変更したい箇所にティック領域を設定してください。§r"

msgid "commands.generic.wedit:tooBig"
msgstr "数 (%1) は大きすぎます! 最大 (%2) でなければなりません。"

msgid "commands.generic.wedit:tooSmall"
msgstr "数 (%1) は小さすぎます! 最小 (%2) でなければなりません。"

msgid "commands.generic.wedit:blockLimit"
msgstr "ブロックが多すぎます！"

msgid "commands.generic.wedit:unbindInfo"
msgstr "§7アイテムを持ちながら §e%s§7 を実行して紐づけを解除します。§r"

msgid "commands.wedit:biomeinfo.lineofsight"
msgstr "見ているバイオーム: %s"

msgid "commands.wedit:biomeinfo.description"
msgstr "選択範囲のバイオームを取得する"

msgid "commands.wedit:biomeinfo.position"
msgstr "現在地のバイオーム: %s"

msgid "commands.wedit:biomeinfo.selection"
msgstr "選択したバイオーム: %s"

msgid "commands.wedit:blockid.description"
msgstr "Prints the id and states of the block you're looking at."

msgid "commands.wedit:blockid.noBlock"
msgstr "Look at the block you want the id and states of."

msgid "commands.wedit:brush.bind.sphere"
msgstr "球体のブラシをセットしました (%s) 。"

msgid "commands.wedit:brush.bind.cylinder"
msgstr "円柱のブラシをセットしました (%1 x %2) 。"

msgid "commands.wedit:brush.bind.smooth.noFilter"
msgstr "スムーズブラシを装備しました (%1 x %2x) 。"

msgid "commands.wedit:brush.bind.smooth.filter"
msgstr "スムーズブラシを装備しました (%1 x %2x、フィルター付き) 。"

msgid "commands.wedit:brush.bind.clipboard"
msgstr "クリップボードブラシを装備しました。"

msgid "commands.wedit:brush.bind.struct"
msgstr "ストラクチャーブラシを装備しました。"

msgid "commands.wedit:brush.bind.erode"
msgstr "侵食ブラシを装備しました (%s)。"

msgid "commands.wedit:brush.bind.overlay"
msgstr "オーバーレイブラシを装備しました (%s)。"

msgid "commands.wedit:brush.description"
msgstr "持つブラシの種類を設定する"

msgid "commands.wedit:brush.description.none"
msgstr "手持ちのブラシの紐づけを解除する"

msgid "commands.wedit:brush.description.sphere"
msgstr "球体ブラシを生成する"

msgid "commands.wedit:brush.description.cyl"
msgstr "円柱ブラシを生成する"

msgid "commands.wedit:brush.description.smooth"
msgstr "地形をなだらかにするスムーズブラシを生成する"

msgid "commands.wedit:brush.description.struct"
msgstr "構造物を配置するブラシを作成する"

msgid "commands.wedit:brush.description.erode"
msgstr "地形を整形するブラシを作成する"

msgid "commands.wedit:brush.description.overlay"
msgstr "地形を覆わせるブラシを作成する"

msgid "commands.wedit:brush.mask.set"
msgstr "ブラシのマスクを設定しました。"

msgid "commands.wedit:brush.mask.disabled"
msgstr "ブラシのマスクを無効にしました。"

msgid "commands.wedit:brush.material.set"
msgstr "ブラシの素材を設定しました。"

msgid "commands.wedit:brush.range.set"
msgstr "ブラシ範囲を設定しました。"

msgid "commands.wedit:brush.size.set"
msgstr "ブラシサイズを設定しました。"

msgid "commands.wedit:brush.tracemask.set"
msgstr "トレースマスクを設定しました。"

msgid "commands.wedit:brush.tracemask.disabled"
msgstr "トレースマスクを無効にしました。"

msgid "commands.wedit:brush.tooLarge"
msgstr "ブラシの最大半径: %s"

msgid "commands.wedit:brush.noMaterial"
msgstr "このブラシには材料が必要ありません。"

msgid "commands.wedit:brush.noSize"
msgstr "このブラシのサイズは設定できません。"

msgid "commands.wedit:brush.unbind"
msgstr "ブラシと現在のアイテムの紐づけを解除しました。"

msgid "commands.wedit:butcher.description"
msgstr "近くのエンティティをキルする。"

msgid "commands.wedit:butcher.explain"
msgstr "%s 体のエンティティをキルしました。"

msgid "commands.wedit:calc.description"
msgstr "数式を評価する"

msgid "commands.wedit:calc.invalid"
msgstr "'%s' は有効な式として解析できませんでした。"

msgid "commands.wedit:cancel.description"
msgstr "Cancels one of, or all your active jobs."

msgid "commands.wedit:cancel.explain"
msgstr "Cancelled job number %s."

msgid "commands.wedit:cancel.explain.all"
msgstr "Cancelled all %s jobs."

msgid "commands.wedit:cancel.none"
msgstr "There is no job with that id."

msgid "commands.wedit:cancel.none.all"
msgstr "There are no jobs to cancel."

msgid "commands.wedit:ceiling.description"
msgstr "天井へワープする"

msgid "commands.wedit:center.description"
msgstr "中央のブロックを設定する"

msgid "commands.wedit:chunk.description"
msgstr "現在の、または指定されたチャンクを選択する"

msgid "commands.wedit:chunk.selected-multiple"
msgstr "チャンクを選択しました: (%1) - (%2)"

msgid "commands.wedit:chunk.selected"
msgstr "チャンクを選択しました: (%1)"

msgid "commands.wedit:clearclipboard.description"
msgstr "クリップボードを消去する"

msgid "commands.wedit:clearclipboard.explain"
msgstr "クリップボードを消去しました。"

msgid "commands.wedit:clearhistory.description"
msgstr "編集履歴を消去する"

msgid "commands.wedit:clearhistory.explain"
msgstr "履歴を消去しました。"

msgid "commands.wedit:contract.description"
msgstr "選択範囲を縮小する"

msgid "commands.wedit:contract.explain"
msgstr "範囲が %s ブロックに収縮しました。"

msgid "commands.wedit:copy.description"
msgstr "現在の選択範囲をクリップボードにコピーする"

msgid "commands.wedit:copy.explain"
msgstr "%s 個のブロックをコピーしました。"

msgid "commands.wedit:count.description"
msgstr "マスクに一致するブロックの数を数える"

msgid "commands.wedit:count.explain"
msgstr "%s 個のブロックが見つかりました。"

msgid "commands.wedit:cut.description"
msgstr "現在の選択範囲を削除してクリップボードにコピーする"

msgid "commands.wedit:cut.explain"
msgstr "%s 個のブロックをカットしました。"

msgid "commands.wedit:cyl.description"
msgstr "円柱を生成する"

msgid "commands.wedit:distr.description"
msgstr "選択範囲内にブロックが何種類あるか計算する"

msgid "commands.wedit:drain.description"
msgstr "近くの液体ブロックを消滅させる"

msgid "commands.wedit:drain.noFluid"
msgstr "水か溶岩の近くで実行してください。"

msgid "commands.wedit:drawsel.description"
msgstr "選択範囲の表示を切り替える"

msgid "commands.wedit:drawsel.disabled"
msgstr "選択範囲は表示されません。"

msgid "commands.wedit:drawsel.enabled"
msgstr "選択範囲が表示されます。"

msgid "commands.wedit:expand.description"
msgstr "選択範囲を拡張する"

msgid "commands.wedit:expand.description.vert"
msgstr "選択範囲を高度限界まで垂直方向に広げる"

msgid "commands.wedit:expand.explain"
msgstr "範囲が %s ブロックに拡大しました。"

msgid "commands.wedit:export.description"
msgstr "選択範囲をエクスポートして、別の用途に使えるようにする"

msgid "commands.wedit:export.explain"
msgstr "%s をエクスポートしました。"

msgid "commands.wedit:export.otherWorlds"
msgstr "§e注意: エクスポートした構造物を他のワールドで使用するには、外部用に抽出できる WorldEdit アプリが必要です。§r"

msgid "commands.wedit:extinguish.description"
msgstr "近くの火を消す"

msgid "commands.wedit:faces.description"
msgstr "選択範囲の輪郭線を生成する"

msgid "commands.wedit:fill.description"
msgstr "特定のブロックで範囲を埋める"

msgid "commands.wedit:fillr.description"
msgstr "特定のブロックで範囲を反復的に埋める"

msgid "commands.wedit:fixlava.description"
msgstr "近くの溶岩流ブロックを溶岩源ブロックにする"

msgid "commands.wedit:fixlava.noLava"
msgstr "溶岩の近くで実行してください。"

msgid "commands.wedit:fixwater.description"
msgstr "近くの水流ブロックを水源ブロックにする"

msgid "commands.wedit:fixwater.noWater"
msgstr "水の近くで実行してください。"

msgid "commands.wedit:flip.description"
msgstr "選択範囲を反転する"

msgid "commands.wedit:flip.explain"
msgstr "%s 個のブロックを反転しました。"

msgid "commands.wedit:flip.notLateral"
msgstr "上下の反転はできません！"

msgid "commands.wedit:gen.description"
msgstr "範囲内に任意の種類の図形を生成する"

msgid "commands.wedit:gmask.description"
msgstr "共通マスクを設定する"

msgid "commands.wedit:gmask.disabled"
msgstr "共通マスクを無効にしました。"

msgid "commands.wedit:gmask.set"
msgstr "共通マスクを設定しました。"

msgid "commands.wedit:gradient.create"
msgstr "グラデーション %s を作成しました。"

msgid "commands.wedit:gradient.description"
msgstr "パターンで使用するグラデーションを作成する。"

msgid "commands.wedit:green.description"
msgstr "近くの土ブロックを草ブロックに変える"

msgid "commands.wedit:hcyl.description"
msgstr "空洞の円柱を生成する"

msgid "commands.wedit:help.header"
msgstr "--- ヘルプ ページの %1 ／ %2 ページを表示 (;help <ページ番号>) ---"

msgid "commands.wedit:hollow.description"
msgstr "選択範囲に含まれるオブジェクトを空洞にする"

msgid "commands.wedit:hpos1.description"
msgstr "1つ目の選択地点を向いているブロックの位置に設定する"

msgid "commands.wedit:hpos2.description"
msgstr "2つ目の選択地点を向いているブロックの位置に設定する"

msgid "commands.wedit:hpyramid.description"
msgstr "空洞のピラミッドを生成する"

msgid "commands.wedit:hsphere.description"
msgstr "空洞の球体を生成する"

msgid "commands.wedit:htorus.description"
msgstr "Generate a hollow torus."

msgid "commands.wedit:inset.description"
msgstr "選択範囲を挿入する"

msgid "commands.wedit:import.description"
msgstr "クリップボードに構造物をインポートする"

msgid "commands.wedit:import.explain"
msgstr "%s をインポートし、クリップボードにコピーしました。"

msgid "commands.wedit:jumpto.description"
msgstr "見ているブロックの上にテレポートする"

msgid "commands.wedit:inset.explain"
msgstr "範囲を挿入しました。"

msgid "commands.wedit:jumpto.explain"
msgstr "Poof!"

msgid "commands.wedit:jumpto.none"
msgstr "視界にブロックがありません (または遠すぎます)！"

msgid "commands.wedit:kit.description"
msgstr "自身に WorldEdit 機能を使うのに必要な各種アイテムを与える"

msgid "commands.wedit:kit.explain"
msgstr "アイテムを付与しました。"

msgid "commands.wedit:line.description"
msgstr "最初と2番目のポイントの間に線を生成する"

msgid "commands.wedit:line.invalidType"
msgstr "このコマンドは直方体の選択でのみ動作します"

msgid "commands.wedit:limit.description"
msgstr "1操作ごとに変更できるブロックの数を設定する"

msgid "commands.wedit:limit.set"
msgstr "ブロックの変更上限を %s に設定しました。"

msgid "commands.wedit:limit.tooHigh"
msgstr "設定できる上限は %s までです。"

msgid "commands.wedit:mask.description"
msgstr "ブラシが影響を与えるブロックの種類を (必要ならば) 設定する"

msgid "commands.wedit:material.description"
msgstr "ブラシのブロックの種類を設定する"

msgid "commands.wedit:move.description"
msgstr "選択範囲を特定の方向に移動する"

msgid "commands.wedit:move.explain"
msgstr "%s 個のブロックを移動しました。"

msgid "commands.wedit:navwand.description"
msgstr "自身に案内用の杖を付与する"

msgid "commands.wedit:navwand.explain"
msgstr "スニークしながらアイテムを使うと壁を通過します。スニークせずに使うとロケーションまで移動します。"

msgid "commands.wedit:outset.description"
msgstr "選択範囲を初期化する"

msgid "commands.wedit:outset.explain"
msgstr "範囲を初期化しました。"

msgid "commands.wedit:paste.description"
msgstr "クリップボードをワールドに貼り付ける"

msgid "commands.wedit:paste.explain"
msgstr "%s 個のブロックをペーストしました。"

msgid "commands.wedit:paste.noOriginal"
msgstr "元の位置にクリップボードを貼り付けることはできません。"

msgid "commands.wedit:pos1.description"
msgstr "選択範囲の最初の位置を、指定または現在の位置に設定する"

msgid "commands.wedit:pos2.description"
msgstr "選択範囲の2番目の位置を、指定または現在の位置に設定する"

msgid "commands.wedit:pyramid.description"
msgstr "ピラミッドを生成する"

msgid "commands.wedit:range.description"
msgstr "ブラシの使用できる距離を設定する"

msgid "commands.wedit:redo.description"
msgstr "一定回数の操作をやり直す"

msgid "commands.wedit:redo.explain"
msgstr "%s 回の編集をやり直しました。"

msgid "commands.wedit:redo.none"
msgstr "やり直す必要はありません。"

msgid "commands.wedit:replace.description"
msgstr "選択範囲内の特定のブロックを他のブロックに置き換える"

msgid "commands.wedit:removeabove.description"
msgstr "自身の上にあるブロックを削除する"

msgid "commands.wedit:removebelow.description"
msgstr "自身の下にあるブロックを削除する"

msgid "commands.wedit:removenear.description"
msgstr "近くのブロックを削除する"

msgid "commands.wedit:replacenear.description"
msgstr "近くのブロックを他のブロックに置き換える"

msgid "commands.wedit:rotate.description"
msgstr "選択範囲を回転する"

msgid "commands.wedit:rotate.explain"
msgstr "%s 個のブロックを回転しました。"

msgid "commands.wedit:rotate.notNinety"
msgstr "'%s' は90°の倍数ではありません！"

msgid "commands.wedit:rotate.yOnly"
msgstr "Y軸のみ回転できます!"

msgid "commands.wedit:sel.clear"
msgstr "選択を消去しました。"

msgid "commands.wedit:sel.cuboid"
msgstr "Cuboid: break block for point 1, use on block for point 2"

msgid "commands.wedit:sel.cyl"
msgstr "Cylinder selector: break block for the center, use on block to expand radius and height"

msgid "commands.wedit:sel.description"
msgstr "選択モードを変更する"

msgid "commands.wedit:sel.description.cuboid"
msgstr "直方体の2つの角を設定する"

msgid "commands.wedit:sel.description.cyl"
msgstr "円柱を選択する"

msgid "commands.wedit:sel.description.extend"
msgstr "高速な直方体の選択モード"

msgid "commands.wedit:sel.description.sphere"
msgstr "球体を選択する"

msgid "commands.wedit:sel.extend"
msgstr "Extend: break block for a starting point, use on block to extend"

msgid "commands.wedit:sel.sphere"
msgstr "Sphere selector: break block for the center, use on block to set radius"

msgid "commands.wedit:set.description"
msgstr "選択範囲をブロックパターンで塗りつぶす"

msgid "commands.wedit:setbiome.changed"
msgstr "約 %s ブロックのバイオームが変更されました。"

msgid "commands.wedit:setbiome.description"
msgstr "選択範囲のバイオームを変更する"

msgid "commands.wedit:setbiome.warning"
msgstr "§e注意: バイオームの変更を適用するには、WorldEdit アプリでワールドを処理してください。§r"

msgid "commands.wedit:shift.description"
msgstr "選択範囲をシフトする"

msgid "commands.wedit:shift.explain"
msgstr "範囲を移動しました。"

msgid "commands.wedit:size.blocks"
msgstr "ブロック数: %s"

msgid "commands.wedit:size.description"
msgstr "ブラシのサイズを設定するか、選択範囲の情報を取得する"

msgid "commands.wedit:size.distance"
msgstr "立方体の距離: %s"

msgid "commands.wedit:size.offset"
msgstr "オフセット: %s"

msgid "commands.wedit:size.pos1"
msgstr "ポジション1: %s"

msgid "commands.wedit:size.pos2"
msgstr "ポジション2: %s"

msgid "commands.wedit:size.size"
msgstr "サイズ: %s"

msgid "commands.wedit:size.type"
msgstr "種類: %s"

msgid "commands.wedit:snow.description"
msgstr "領域内に降雪をシミュレートする"

msgid "commands.wedit:superpickaxe.area"
msgstr "Super pickaxe mode is now: area."

msgid "commands.wedit:superpickaxe.description"
msgstr "Toggle the super pickaxe"

msgid "commands.wedit:superpickaxe.description"
msgstr "Toggle the super pickaxe"

msgid "commands.wedit:superpickaxe.description.single"
msgstr "Make the super pickaxe break a single block"

msgid "commands.wedit:superpickaxe.description.area"
msgstr "Make the super pickaxe break blocks in a cubic range"

msgid "commands.wedit:superpickaxe.description.recursive"
msgstr "Make the super pickaxe break blocks starting from the initial one"

msgid "commands.wedit:superpickaxe.disabled"
msgstr "Super pickaxe disabled."

msgid "commands.wedit:superpickaxe.enabled"
msgstr "Super pickaxe enabled."

msgid "commands.wedit:superpickaxe.recursive"
msgstr "Super pickaxe mode is now: recursive."

msgid "commands.wedit:superpickaxe.single"
msgstr "Super pickaxe mode is now: single."

msgid "commands.wedit:thaw.description"
msgstr "日光にさらされる雪と氷ブロックを消滅させる"

msgid "commands.wedit:stack.description"
msgstr "現在の選択範囲の内容を繰り返す"

msgid "commands.wedit:stack.explain"
msgstr "%s 個のブロックをスタックから生成しました。"

msgid "commands.wedit:smooth.description"
msgstr "選択範囲の表面を滑らかにする"

msgid "commands.wedit:sphere.description"
msgstr "球体を生成する"

msgid "commands.wedit:thru.description"
msgstr "見ている壁を通してテレポートする"

msgid "commands.wedit:thru.explain"
msgstr "Whoosh!"

msgid "commands.wedit:thru.none"
msgstr "通過する壁に面していません。"

msgid "commands.wedit:thru.obstructed"
msgstr "前方にスペースが見つかりませんでした。"

msgid "commands.wedit:torus.description"
msgstr "Generate a torus."

msgid "commands.wedit:ascend.description"
msgstr "1階分上に行く"

msgid "commands.wedit:ascend.obstructed"
msgstr "上に空間を見つけられませんでした。"

msgid "commands.wedit:descend.description"
msgstr "1階分下に行く"

msgid "commands.wedit:descend.obstructed"
msgstr "下に空間を見つけられませんでした。"

msgid "commands.wedit:tracemask.description"
msgstr "ブラシを使用できるブロックの種類を設定する"

msgid "commands.wedit:trim.description"
msgstr "Minimize the selection to encompass matching blocks"

msgid "commands.wedit:trim.explain"
msgstr "Region trimmed."

msgid "commands.wedit:trim.no-blocks"
msgstr "No blocks matched the trim mask!"

msgid "commands.wedit:toggleplace.complete"
msgstr "配置位置を切り替えました。"

msgid "commands.wedit:toggleplace.description"
msgstr "WorldEditでの操作で使用される配置位置を切り替える。"

msgid "commands.wedit:tool.bind.selwand"
msgstr "選択用の杖を %s にセットしました。"

msgid "commands.wedit:tool.bind.navwand"
msgstr "案内用の杖を %s にセットしました。"

msgid "commands.wedit:tool.bind.farwand"
msgstr "遠距離選択用の杖を %s にセットしました。"

msgid "commands.wedit:tool.bind.stacker"
msgstr "スタッカーツールを %s にセットしました。"

msgid "commands.wedit:tool.bind.cmd"
msgstr "コマンドツールを %s にセットしました。"

msgid "commands.wedit:tool.bind.repl"
msgstr "置換ツールを %s にセットしました。"

msgid "commands.wedit:tool.bind.cycler"
msgstr "ブロック循環ツールを %s にセットしました。"

msgid "commands.wedit:tool.description"
msgstr "すべての種類のツールを入手する"

msgid "commands.wedit:tool.description.farwand"
msgstr "遠くまで届く選択用の杖"

msgid "commands.wedit:tool.description.selwand"
msgstr "選択ツール"

msgid "commands.wedit:tool.description.navwand"
msgstr "案内ツール"

msgid "commands.wedit:tool.description.stacker"
msgstr "スタッカーツールをブロックする"

msgid "commands.wedit:tool.description.cmd"
msgstr "バニラ・WorldEdit共用のコマンド実行ツール"

msgid "commands.wedit:tool.description.repl"
msgstr "ブロック置換ツール"

msgid "commands.wedit:tool.description.cycler"
msgstr "ブロック循環ツール"

msgid "commands.wedit:tool.description.none"
msgstr "保持しているツールの紐づけを解除する"

msgid "commands.wedit:tool.unbind"
msgstr "ツールと現在のアイテムの紐づけを解除しました。"

msgid "commands.wedit:unstuck.description"
msgstr "ブロックの外に移動する"

msgid "commands.wedit:unstuck.explain"
msgstr "There you go!"

msgid "commands.wedit:undo.description"
msgstr "一定回数の操作を元に戻す"

msgid "commands.wedit:undo.explain"
msgstr "%s 回の編集を元に戻しました。"

msgid "commands.wedit:undo.none"
msgstr "元に戻す必要はありません。"

msgid "commands.wedit:up.description"
msgstr "一定数のブロックを上に移動する"

msgid "commands.wedit:up.explain"
msgstr "Whoosh!"

msgid "commands.wedit:wall.description"
msgstr "選択範囲から壁を生成する"

msgid "commands.wedit:wand.description"
msgstr "自身に選択用の杖を付与する"

msgid "commands.wedit:wand.explain"
msgstr "Break block: select pos #1; \"Use\" on block: select pos #2"

msgid "commands.wedit:worldedit.description"
msgstr "WorldEdit のコマンド"

msgid "commands.wedit:worldedit.description.perf"
msgstr "現在のセッションのパフォーマンス優先モードを切り替える。"

msgid "commands.wedit:worldedit.perf.enabled"
msgstr "パフォーマンス優先モードを有効にしました。"

msgid "commands.wedit:worldedit.perf.disabled"
msgstr "パフォーマンス優先モードを無効にしました。"

msgid "commands.wedit:worldedit.description.version"
msgstr "WorldEdit のバージョンを取得する"

msgid "commands.wedit:worldedit.version"
msgstr "WorldEdit のバージョン: %s"

msgid "howtoplay.category.worldEdit"
msgstr "WorldEdit"

msgid "howtoplay.wedit:quick_start"
msgstr "クイックスタート"

msgid "howtoplay.wedit:quick_start.title"
msgstr "遊び方: WorldEdit をクイックスタート"

msgid "howtoplay.wedit:license"
msgstr "ライセンス"

msgid "howtoplay.wedit:license.title"
msgstr "遊び方: WorldEdit ライセンス"

msgid "howtoplay.wedit:quick_start.text.1"
msgstr "ようこそ！これは Minecraft: Java Edition のオリジナル WorldEdit モッドの移植版です。このアドオンは、Minecraft のワールドを形作るのに役立ちます。"

msgid "howtoplay.wedit:quick_start.header.1"
msgstr "何よりも先に…、"

msgid "howtoplay.wedit:quick_start.text.2"
msgstr "By default, players are not allowed to use WorldEdit. Only those tagged with worldedit permission can use its features. To give yourself permission, enter §e/tag @s add worldedit§r in chat. You should now have access to every WorldEdit command."
<<<<<<< HEAD

=======
>>>>>>> 3b5479af

msgid "howtoplay.wedit:quick_start.text.3"
msgstr "§l§a豆知識:§r §e@s§r §aを他のプレイヤー名に変更することでそのプレイヤーに権限を与えることもできます。 スペースがある場合は引用符で囲む必要があります。例: §e/tag \"Steve Wanderer\" add worldedit§r"

msgid "howtoplay.wedit:quick_start.header.2"
msgstr "場所の移動"

msgid "howtoplay.wedit:quick_start.text.4"
msgstr "§l§a注意:§r§a このアドオンが提供するコマンドは、スラッシュ (/) の代わりにセミコロン (;) を使用します。 将来、Mojang は Minecraft に実際のカスタムコマンドを追加するかもしれません。§r"

msgid "howtoplay.wedit:quick_start.text.5"
msgstr "A地点からB地点へ行くことが面倒なこともあるでしょう。幸いにも、このアドオンには「案内用の杖」というものが付いています。 取得するには、コマンド §e;navwand§r を入力してください。 アイテムを手に入れたら、使うだけで見ている場所にテレポートされます。 壁や天井の反対側に行きたいなら、スニークしながら杖を使えば通り抜けられます！ ブロックに埋まってしまったら、杖を使えば解放されます！"

msgid "howtoplay.wedit:quick_start.text.6"
msgstr "§l§a豆知識:§r§a 案内用の杖を使用しない場合は、コマンド §e;jumpto§r§a 、 §e;thru§r§a 、 §e;unstuck§r§a でも同様にアクションを実行できます。§r"

msgid "howtoplay.wedit:quick_start.header.3"
msgstr "選択する"

msgid "howtoplay.wedit:quick_start.text.7"
msgstr "Like the original mod, you use what's known as a Selection Wand to easily mark regions of your world for various operations. To get one, grab a wooden axe, or enter the command §e;wand§r. Selections in WorldEdit are cuboid shaped by default. To make a selection, you need to mark the two corners of this cuboid. You mark the first corner by breaking a block at that corner with the wand. You mark the second point by \"using\" the wand on another block. If done correctly, you should see a highlight of your selection."

msgid "howtoplay.wedit:quick_start.text.8"
msgstr "空高くにある場合など角にマークするブロックが見つからない場合は、コマンド §e;pos1§r と §e;pos2§r を使って、それぞれ最初と 2 番目の角を立っている位置でマークすることもできます。 立っている§l下の§rブロックではありません。"

msgid "howtoplay.wedit:quick_start.header.4"
msgstr "選択したものを操作する"

msgid "howtoplay.wedit:quick_start.text.9"
msgstr "操作する範囲を控えめのサイズで選択したら、 §e;kit§r コマンドでアイテムを準備します。 では、 WorldEdit が提供する機能をいくつか試してみましょう。"

msgid "howtoplay.wedit:quick_start.text.10"
msgstr "§71. 石を設置し、パターンピッカーを石に向けて使って「範囲フィル」を選びます。石の立方体が生成されます。"

msgid "howtoplay.wedit:quick_start.text.11"
msgstr "§r2. 空中でパターンピッカーを使って (モバイル版は画面を長押し) 、もう一度「範囲フィル」を選べば石が削除されます。"

msgid "howtoplay.wedit:quick_start.text.12"
msgstr "§73. 砂岩とガラスを置き、砂岩に向けてパターンピッカーを使い、次にスニークしながらガラスに向けて使えばパターンに追加されます。「範囲フィル」を使用すれば、砂岩とガラスのパターンが生成されます。"

msgid "howtoplay.wedit:quick_start.text.13"
msgstr "§r4. マスクピッカーをインベントリから取り出し、砂岩に向けて使用します。 好きなブロックをパターンとして設定し、「範囲フィル」を使います。すべての砂岩が選んだブロックに置き換わります。"

msgid "howtoplay.wedit:quick_start.text.14"
msgstr "§75. コマンド §e;stack 4 up§r §7を入力して、選択内容を上へ繰り返します。"

msgid "howtoplay.wedit:quick_start.text.15"
msgstr "元に戻すアイテムを使えば、制限回数に達するまではどの操作も元に戻すことができます。"

msgid "howtoplay.wedit:quick_start.header.5"
msgstr "ブラシで遊ぶ"

msgid "howtoplay.wedit:quick_start.text.16"
msgstr "1. 任意のシャベルを取得し、丸石を設置します。 ブラシに必要な工程です。"

msgid "howtoplay.wedit:quick_start.text.17"
msgstr "§72. 「WorldEdit の設定」 アイテムを使用してください。「ブラシの設定」を含むメニューが表示されます。ブラシの設定を選択し、表示に従って新しいブラシを作成します。半径 3 の球体ブラシを丸石のパターンで作成してください。設定を確認し、メニューを終了します。"

msgid "howtoplay.wedit:quick_start.text.18"
msgstr "§r3. 離れた地面に向かってシャベル (ブラシになったもの) を使い、丸石の球体を設置します。"

msgid "howtoplay.wedit:quick_start.text.19"
msgstr "§74. ブラシのマスクを「草」にするには、再度ブラシの設定を操作します。ブラシを使って、丸石の道を作ってみてください。"

msgid "howtoplay.wedit:quick_start.text.20"
msgstr "§r5. メニューからブラシを削除して無効にします。"

msgid "howtoplay.wedit:quick_start.header.7"
msgstr "さて、どうする？"

msgid "howtoplay.wedit:quick_start.text.23"
msgstr "このアドオンの詳細については、こちらのオンラインドキュメント (英語) を参照してください: §ehttps://worldedit-be-docs.readthedocs.io§r"

msgid "howtoplay.category.minecraft"
msgstr "Minecraft"
<|MERGE_RESOLUTION|>--- conflicted
+++ resolved
@@ -1184,11 +1184,7 @@
 msgstr "何よりも先に…、"
 
 msgid "howtoplay.wedit:quick_start.text.2"
-msgstr "By default, players are not allowed to use WorldEdit. Only those tagged with worldedit permission can use its features. To give yourself permission, enter §e/tag @s add worldedit§r in chat. You should now have access to every WorldEdit command."
-<<<<<<< HEAD
-
-=======
->>>>>>> 3b5479af
+msgstr "デフォルトでは、プレイヤーは WorldEdit を使用できません。WorldEdit の権限者としてタグ付けされたプレイヤーのみが使用できます。 自身に権限を与えるには、チャットで §e/tag @s add worldedit§r を入力してください。これですべてのWorldEdit コマンドにアクセスできます。"
 
 msgid "howtoplay.wedit:quick_start.text.3"
 msgstr "§l§a豆知識:§r §e@s§r §aを他のプレイヤー名に変更することでそのプレイヤーに権限を与えることもできます。 スペースがある場合は引用符で囲む必要があります。例: §e/tag \"Steve Wanderer\" add worldedit§r"
