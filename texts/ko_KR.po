msgid ""
msgstr ""
"Plural-Forms: nplurals=1; plural=0;\n"
"X-Crowdin-Project: worldedit-for-bedrock\n"
"X-Crowdin-Project-ID: 492515\n"
"X-Crowdin-Language: ko\n"
"X-Crowdin-SourceKey: msgstr\n"
"X-Crowdin-File: /[SIsilicon.WorldEdit-BE] master/texts/en_US.po\n"
"X-Crowdin-File-ID: 9\n"
"Project-Id-Version: worldedit-for-bedrock\n"
"Content-Type: text/plain; charset=UTF-8\n"
"Language-Team: Korean\n"
"Language: ko_KR\n"
"PO-Revision-Date: 2022-03-17 02:22\n"

msgid "pack.description"
msgstr "기존 Java 모드 등의 개발 중인 포트 제작자: SIsilicon (§l§b@iSiliconS§r)"

msgid "item.wedit:copy_button"
msgstr "복사"

msgid "item.wedit:cut_button"
msgstr "잘라내기"

msgid "item.wedit:paste_button"
msgstr "붙여넣기"

msgid "item.wedit:undo_button"
msgstr "실행 취소"

msgid "item.wedit:redo_button"
msgstr "되돌리기"

msgid "item.wedit:rotate_cw_button"
msgstr "시계 방향 회전"

msgid "item.wedit:rotate_ccw_button"
msgstr "반시계 방향 회전"

msgid "item.wedit:flip_button"
msgstr "뒤집기"

msgid "item.wedit:pattern_picker"
msgstr "패턴 피커"

msgid "item.wedit:mask_picker"
msgstr "마스크 피커"

msgid "item.wedit:spawn_glass"
msgstr "유리블럭 설치"

msgid "item.wedit:selection_fill"
msgstr "채우기 도구"

msgid "item.wedit:selection_wall"
msgstr "벽 도구"

msgid "item.wedit:selection_outline"
msgstr "테두리 도구"

msgid "item.wedit:draw_line"
msgstr "그리기 도구"

msgid "item.wedit:config_button"
msgstr "WorldEdit 설정"

msgid "item.wedit:brush_config_button"
msgstr "브러쉬 설정"

msgid "item.wedit:sphere_button"
msgstr "구 브러쉬"

msgid "item.wedit:cylinder_button"
msgstr "원기둥 브러쉬"

msgid "item.wedit:smooth_button"
msgstr "다듬기 브러쉬"

msgid "item.wedit:one_button"
msgstr "일"

msgid "item.wedit:two_button"
msgstr "이"

msgid "item.wedit:three_button"
msgstr "삼"

msgid "item.wedit:four_button"
msgstr "사"

msgid "item.wedit:five_button"
msgstr "오"

msgid "item.wedit:six_button"
msgstr "육"

msgid "item.wedit:confirm_button"
msgstr "확인"

msgid "item.wedit:cancel_button"
msgstr "취소"

msgid "item.wedit:prev_button"
msgstr "Previous"

msgid "item.wedit:next_button"
msgstr "Next"

msgid "item.wedit:new_brush_button"
msgstr "Create New Brush"

msgid "item.wedit:inc_entities_on_button"
msgstr "클립보드에 몹 포함 §a켜짐§r"

msgid "item.wedit:inc_entities_off_button"
msgstr "클립보드에 몹 포함 §4꺼짐§r"

msgid "item.wedit:inc_air_on_button"
msgstr "클립보드에 공기 포함 §a켜짐§r"

msgid "item.wedit:inc_air_off_button"
msgstr "클립보드에 공기 포함 §4꺼짐§r"

msgid "item.wedit:blank"
msgstr " "

msgid "worldedit.spawnGlass.error"
msgstr "여기엔 블럭을 놓을수 없습니다."

msgid "worldEdit.selectionFill.noPattern"
msgstr "선택 항목을 설정할 블록을 지정해야 합니다!"

msgid "worldedit.patternPicker.add"
msgstr "패턴을 블록으로 추가: "

msgid "worldedit.patternPicker.set"
msgstr "패턴을 블록으로 설정: "

msgid "worldedit.maskPicker.add"
msgstr "마스크를 블록으로 추가: "

msgid "worldedit.maskPicker.set"
msgstr "마스크를 블록으로 설정: "

msgid "worldedit.config.editTool"
msgstr "설정할 브러쉬를 선택하세요."

<<<<<<< HEAD
msgid "worldedit.config.choose.brush"
=======
msgid "worldedit.brushConfig.chooseItem"
msgstr "Hold an item to bind a brush to."

msgid "worldedit.brushConfig.chooseKind"
>>>>>>> b70528d3
msgstr "어떤 브러시를 만들 것인지 선택하세요."

msgid "worldedit.config.selectRadius.brush"
msgstr "브러쉬의 크기를 선택하세요."

msgid "worldedit.config.selectHeight.brush"
msgstr "브러쉬의 높이를 설정하세요."

msgid "worldedit.config.selectSmooth.brush"
msgstr "브러쉬의 부드럽게 할 정도를 선택합니다."

msgid "worldedit.config.paternMask.brush"
msgstr "브러시에 사용할 패턴과 마스크(옵션)를 선택하세요."

msgid "worldedit.config.mask.brush"
msgstr "브러쉬에 사용할 마스크(옵션)을 선택합니다."

msgid "worldedit.config.confirm"
msgstr "괜찮습니까?"

msgid "worldedit.config.affects"
msgstr "영향: %s"

msgid "worldedit.config.creates"
msgstr "생성: %s"

msgid "worldedit.config.radius"
msgstr "사이즈: %s"

msgid "worldedit.config.height"
msgstr "높이: %s"

msgid "worldedit.config.smooth"
msgstr "부드러운 정도:%s"

msgid "worldedit.config.set.brush"
msgstr "브러쉬가 구성됨"

msgid "worldedit.config.setGive.brush"
msgstr "브러쉬 구성과 함께 당신의 인벤토리에 추가하였습니다."

msgid "worldedit.config.cancel.brush"
msgstr "브러쉬 구성을 취소했습니다."

msgid "worldedit.selection.noPrimary"
msgstr "아직 첫 번째 선택 지점 선택이 이루어지지 않았습니다."

msgid "worldedit.selection.cuboid.primary"
msgstr "첫 번째 위치가 %s 로 설정되었습니다."

msgid "worldedit.selection.cuboid.primaryArea"
msgstr "첫 번째 위치가 %1 (%2)로 설정되었습니다."

msgid "worldedit.selection.cuboid.secondary"
msgstr "두 번째 위치가 %s로 설정되었습니다."

msgid "worldedit.selection.cuboid.secondaryArea"
msgstr "두 번째 위치가 %1 (%2)로 설정되었습니다."

msgid "worldedit.selection.extend.primaryArea"
msgstr "Started selection at %1 (%2)."

msgid "worldedit.selection.extend.secondaryArea"
msgstr "Extended selection to encompass %1 (%2)."

msgid "worldedit.tool.noItem"
msgstr "An item must be in your main hand."

msgid "worldedit.tool.cantBind"
msgstr "You cannot bind to this kind of item."

msgid "worldedit.tool.noBind"
msgstr "This item is not bound to any tool."

msgid "worldedit.tool.noPerm"
msgstr "You don't have permission to use this item."

msgid "worldedit.tool.fixedBind"
msgstr "The tool on this item cannot be removed or replaced."

msgid "worldedit.permission.granted"
msgstr "§eWorldEdit 권한이 부여되었습니다. (설정 > 게임 방법 > 빠른 시작)에서 안내를 받으실 수 있습니다.§r"

msgid "worldedit.permission.revoked"
msgstr "§eWorldEdit 권한이 제거되었습니다.§r"

msgid "commands.blocks.wedit:changed"
msgstr "%s 블록이 바뀌었습니다."

msgid "commands.blocks.wedit:created"
msgstr "%s 블록이 생성되었습니다."

msgid "commands.generic.wedit:commandFail"
msgstr "이 명령을 실행하지 못했습니다."

msgid "commands.generic.wedit:noSelection"
msgstr "먼저 선택 영역을 선택하십시오."

msgid "commands.generic.wedit:invalidDir"
msgstr "'%s'은 잘못된 방향 인수입니다!"

msgid "commands.generic.wedit:invalidFlag"
msgstr "예기치 않은 플래그: %s"

msgid "commands.generic.wedit:noClipboard"
msgstr "클립보드가 비어 있습니다. 먼저 영역을 복사하거나 잘라내십시오."

msgid "commands.generic.wedit:noCuboidSelection"
msgstr "먼저 정육면체 선택을 하세요."

msgid "commands.generic.wedit:noPermission"
msgstr "이 명령을 실행할 수 있는 권한이 없습니다."

msgid "commands.generic.wedit:outsideWorld"
msgstr "언로드된 청크를 수정할 수 없습니다!"

msgid "commands.generic.wedit:tooBig"
msgstr "숫자(%1) 가 너무 큽니다! 최대값(%2) 이어야 합니다."

msgid "commands.generic.wedit:tooSmall"
msgstr "숫자(%1) 가 너무 작습니다! 최소 (%2) 이상이어야 합니다."

msgid "commands.generic.wedit:unbindInfo"
msgstr "§7Run §e%s§7 while holding the item to unbind it.§r"

msgid "commands.wedit:brush.bind.sphere"
msgstr "Sphere brush shape equipped (%s)."

msgid "commands.wedit:brush.bind.cylinder"
msgstr "Cylinder brush shape equipped (%1 by %2)."

msgid "commands.wedit:brush.bind.smooth.noFilter"
msgstr "Smooth brush equipped (%1 x %2x)."

msgid "commands.wedit:brush.bind.smooth.filter"
msgstr "Smooth brush equipped (%1 x %2x using filter)."

msgid "commands.wedit:brush.description"
msgstr "보유 중인 브러시 유형 설정"

msgid "commands.wedit:brush.description.none"
msgstr "현재 항목에서 바인딩된 브러시 바인딩 해제"

msgid "commands.wedit:brush.description.sphere"
msgstr "구체 브러쉬 생성"

msgid "commands.wedit:brush.description.cyl"
msgstr "원기둥 브러쉬 생성"

msgid "commands.wedit:brush.description.smooth"
msgstr "지형 스무딩 브러쉬 생성"

msgid "commands.wedit:brush.mask.set"
msgstr "Brush mask set."

msgid "commands.wedit:brush.mask.disabled"
msgstr "Brush mask disabled."

msgid "commands.wedit:brush.material.set"
msgstr "Brush material set."

msgid "commands.wedit:brush.range.set"
msgstr "Brush range set."

msgid "commands.wedit:brush.size.set"
msgstr "Brush size set."

msgid "commands.wedit:brush.tracemask.set"
msgstr "Trace mask set."

msgid "commands.wedit:brush.tracemask.disabled"
msgstr "Trace mask disabled."

msgid "commands.wedit:brush.noMaterial"
msgstr "이 브러시는 작업하는 데 재료가 필요하지 않습니다."

msgid "commands.wedit:brush.unbind"
msgstr "Brush unbound from your current item."

msgid "commands.wedit:clearclipboard.description"
msgstr "클립보드를 지웁니다."

msgid "commands.wedit:clearhistory.description"
msgstr "편집 기록 지우기"

msgid "commands.wedit.clearhistory.explain"
msgstr "기록이 지워졌습니다."

msgid "commands.wedit:contract.explain"
msgstr "Region contracted %s blocks."

msgid "commands.wedit:copy.description"
msgstr "현재 선택 항목을 클립보드에 복사합니다."

msgid "commands.wedit:copy.explain"
msgstr "%s 블록을 복사했습니다."

msgid "commands.wedit:cut.description"
msgstr "현재 선택 항목을 제거하고 클립보드에 배치합니다."

msgid "commands.wedit:cut.explain"
msgstr "%s 블록을 잘라내기 했습니다."

msgid "commands.wedit:cyl.description"
msgstr "원기둥을 생성합니다"

msgid "commands.wedit:drawsel.description"
msgstr "선택 영역의 표시 여부를 전환합니다."

msgid "commands.wedit:drawsel.disabled"
msgstr "선택한 항목이 더 이상 표시되지 않습니다."

msgid "commands.wedit:drawsel.enabled"
msgstr "이제 선택사항이 표시됩니다."

msgid "commands.wedit:expand.explain"
msgstr "Region expanded %s blocks."

msgid "commands.wedit:faces.description"
msgstr "선택 항목에서 테두리를 생성합니다."

msgid "commands.wedit:flip.description"
msgstr "선택사항을 뒤집습니다"

msgid "commands.wedit:flip.explain"
msgstr "%s 블록을 뒤집었습니다."

msgid "commands.wedit:flip.notLateral"
msgstr "위아래로 뒤집을 수 없습니다!"

msgid "commands.wedit:gmask.description"
msgstr "글로벌 마스크 설정입니다."

msgid "commands.wedit:gmask.disabled"
msgstr "글로벌 마스크가 비활성화 되었습니다."

msgid "commands.wedit:gmask.set"
msgstr "글로벌 마스크가 생성되었습니다."

msgid "commands.wedit:hcyl.description"
msgstr "안쪽이 빈 원기둥을 생성합니다"

msgid "commands.wedit:help.header"
msgstr "--- 도움말 %1 / %2 페이지 (;help <page>) ---"

msgid "commands.wedit:hpyramid.description"
msgstr "속이 빈 피라미드를 생성합니다."

msgid "commands.wedit:hsphere.description"
msgstr "속이 빈 구체를 생성합니다."

msgid "commands.wedit:jumpto.description"
msgstr "보고 있는 블록의 꼭대기로 순간이동합니다"

msgid "commands.wedit:inset.explain"
msgstr "Region inset."

msgid "commands.wedit:jumpto.explain"
msgstr "휙!"

msgid "commands.wedit:jumpto.none"
msgstr "시야(또는 너무 멀리)에 블록이 없습니다!"

msgid "commands.wedit:kit.description"
msgstr "모든 월드에딧 아이템을 받을 수 있는 커맨드"

msgid "commands.wedit:kit.explain"
msgstr "키트가 지급되었습니다."

msgid "commands.wedit:line.description"
msgstr "첫 번째 선택 지점과 두 번째 선택 지점 사이에 선을 생성합니다."

msgid "commands.wedit:line.invalidType"
msgstr "this command only works with cuboid selections"

msgid "commands.wedit:mask.description"
msgstr "브러시가 영향을 미칠 수 있는 블록 유형 설정(있는 경우)"

msgid "commands.wedit:material.description"
msgstr "브러시가 만들 블록 유형 설정(필수)"

msgid "commands.wedit:move.description"
msgstr "선택 영역을 특정 방향으로 이동합니다."

msgid "commands.wedit:move.explain"
msgstr "%s 만큼 움직였습니다."

msgid "commands.wedit:navwand.description"
msgstr "이동 도구를 받을 수 있습니다."

msgid "commands.wedit:navwand.explain"
msgstr "웅크리고 아이템 사용: 벽 통과, 웅크리지 않고 아이템 사용: 바라보는 위치로 이동"

msgid "commands.wedit:outset.explain"
msgstr "Region outset."

msgid "commands.wedit:paste.description"
msgstr "클립보드를 월드에 붙여넣기"

msgid "commands.wedit:paste.explain"
msgstr "%s 블럭을 붙여넣었습니다."

msgid "commands.wedit:pos1.description"
msgstr "선택 영역의 첫 번째 위치를 지정 위치 또는 현재 위치로 설정합니다."

msgid "commands.wedit:pos2.description"
msgstr "선택 영역의 두 번째 위치를 지정 위치 또는 현재 위치로 설정합니다."

msgid "commands.wedit:pyramid.description"
msgstr "피라미드가 생성되었습니다."

msgid "commands.wedit:range.description"
msgstr "브러쉬를 사용할 수 있는 거리 설정"

msgid "commands.wedit:redo.description"
msgstr "일정량의 작업 취소를 되돌립니다."

msgid "commands.wedit:redo.explain"
msgstr "%s 번의 가능한 편집을 되돌렸습니다."

msgid "commands.wedit:redo.none"
msgstr "되돌릴 것이 없습니다."

msgid "commands.wedit:replace.description"
msgstr "선택 영역의 특정 블록을 다른 블록으로 바꿉니다."

msgid "commands.wedit:rotate.description"
msgstr "선택 영역을 돌립니다."

msgid "commands.wedit:rotate.explain"
msgstr "%s 블록을 회전했습니다."

msgid "commands.wedit:rotate.notNinety"
msgstr "'%s'은 90°의 증분이 아닙니다!"

msgid "commands.wedit:sel.clear"
msgstr "선택 영역을 지웠습니다."

msgid "commands.wedit:sel.cuboid"
msgstr "Cuboid: tap while sneaking for point 1, tap without sneaking for point 2"

msgid "commands.wedit:sel.description"
msgstr "Change selection mode"

msgid "commands.wedit:sel.extend"
msgstr "Extend: tap while sneaking for a starting point, tap without sneaking to extend"

msgid "commands.wedit:set.description"
msgstr "블록 패턴으로 선택 영역을 채웁니다."

msgid "commands.wedit:shift.explain"
msgstr "Region shifted."

msgid "commands.wedit:size.description"
msgstr "브러쉬의 사이즈를 선택합니다."

msgid "commands.wedit:stack.description"
msgstr "현재 선택 영역의 내용을 반복합니다."

msgid "commands.wedit:stack.explain"
msgstr "쌓아서 %s 블록을 생성했습니다."

msgid "commands.wedit:smooth.description"
msgstr "선택 영역의 표면을 매끄럽게 합니다."

msgid "commands.wedit:sphere.description"
msgstr "구를 생성합니다."

msgid "commands.wedit:thru.description"
msgstr "보이는 벽을 통과해 순간이동합니다"

msgid "commands.wedit:thru.explain"
msgstr "우와아!"

msgid "commands.wedit:thru.none"
msgstr "벽에 기대거나 벽을 향하지 않고 통과할 수 있습니다."

msgid "commands.wedit:thru.obstructed"
msgstr "빈곳을 찾을수 없습니다."

msgid "commands.wedit:tracemask.description"
msgstr "브러시를 사용할 수 있는 블록 유형 설정"

msgid "commands.wedit:tool.description"
msgstr "Get all sorts of tools"

msgid "commands.wedit:tool.bind.selwand"
msgstr "Selection wand bound to %s."

msgid "commands.wedit:tool.bind.navwand"
msgstr "Navigation wand bound to %s."

msgid "commands.wedit:tool.bind.farwand"
msgstr "Far selection wand bound to %s."

msgid "commands.wedit:tool.bind.stacker"
msgstr "Stacker tool bound to %s."

msgid "commands.wedit:tool.description.selwand"
msgstr "Selection tool"

msgid "commands.wedit:tool.description.navwand"
msgstr "Navigation tool"

msgid "commands.wedit:tool.description.stacker"
msgstr "블럭 쌓기 도구"

msgid "commands.wedit:tool.description.none"
msgstr "Unbind held tool"

msgid "commands.wedit:tool.unbind"
msgstr "Tool unbound from your current item."

msgid "commands.wedit:unstuck.description"
msgstr "블록 밖으로 이동"

msgid "commands.wedit:unstuck.explain"
msgstr "나왔어요!"

msgid "commands.wedit:undo.description"
msgstr "일정량의 작업을 취소합니다."

msgid "commands.wedit:undo.explain"
msgstr "%s 번의 가능한 편집을 취소했습니다."

msgid "commands.wedit:undo.none"
msgstr "취소할 것이 없습니다."

msgid "commands.wedit:up.description"
msgstr "특정 블록 수 위로 이동합니다."

msgid "commands.wedit:up.explain"
msgstr "우와아!"

msgid "commands.wedit:wall.description"
msgstr "선택영역에 벽을 생성합니다."

msgid "commands.wedit:wand.description"
msgstr "사용 하면 선택 도구를 받을수 있습니다"

msgid "commands.wedit:wand.explain"
msgstr "웅크리고 블록을 상호작용: 지점 #1 선택, 웅크리지 않고 블록을 상호작용: 지점 #2 선택"

msgid "commands.wedit:worldedit.description"
msgstr "WorldEdit 명령어들"

msgid "commands.wedit:worldedit.description.version"
msgstr "WorldEdit의 버전을 가져옵니다."

msgid "commands.wedit:worldedit.version"
msgstr "WorldEdit 버전: %s"

msgid "howtoplay.category.worldEdit"
msgstr "WorldEdit"

msgid "howtoplay.wedit:quick_start"
msgstr "빠른 시작"

msgid "howtoplay.wedit:quick_start.title"
msgstr "How to Play: WorldEdit 빠른 시작"

msgid "howtoplay.wedit:quick_start.text.1"
msgstr "환영합니다! 이것은 원래 마인크래프트: 자바 에디션용 WorldEdit 모드의 포트입니다. 이 애드온은 마인크래프트 안에서 당신의 월드를 형성하는데 도움을 줄 것입니다."

msgid "howtoplay.wedit:quick_start.header.1"
msgstr "다른 무엇보다도 먼저.."

msgid "howtoplay.wedit:quick_start.text.2"
msgstr "기본적으로 플레이어는 WorldEdit를 사용할 수 없습니다. WorldEdit 권한이 있는 사용자만 해당 기능을 사용할 수 있습니다. 자신에게 권한을 부여하려면 채팅에 §e/tag @s add worldedit§r를 입력하십시오. 이제 모든 WorldEdit 명령에 액세스할 수 있습니다."

msgid "howtoplay.wedit:quick_start.text.3"
msgstr "§l§aTip:§r§a 다른 플레이어에게 §e@s§r§a를 플레이어 이름으로 변경하여 권한을 부여할 수도 있습니다. 공백이 있으면 따옴표로 묶어야 합니다. 예: §e/tag add \"Steve Wanderer\" worldedit§r"

msgid "howtoplay.wedit:quick_start.header.2"
msgstr "원하는 곳에 가기"

msgid "howtoplay.wedit:quick_start.text.4"
msgstr "§l§a알림:§r§a 이 추가 명령어는 슬래시(/) 대신 세미콜론(;)을 사용합니다. 미래에는 Mojang이 마인크래프트에 실제 커스텀 명령어 지원을 추가할 수도 있습니다."

msgid "howtoplay.wedit:quick_start.text.5"
msgstr "A 지점에서 B 지점으로 이동하는 것은 때때로 번거로울 수 있습니다. 운 좋게도, 이 애드온에는 이동 도구라고 알려진 것이 함께 나옵니다. 나침반을 가져오려면 인벤토리에 나침반이 있거나 §e;navwand§r 명령을 입력하십시오. 일단 당신이 이 물건을 가지고 나면, 당신이 보고 있는 장소로 순간 이동하기 위해 도구와 상호작용하기만 하면 됩니다. 벽이나 천장의 반대편을 통과하고 싶으세요? 도구를 이용해서 통과해 지나가세요! 블록에 갇혔어요? 지팡이를 사용하면 벗어날 수 있습니다!"

msgid "howtoplay.wedit:quick_start.text.6"
msgstr "만약 당신이 이동 도구를 사용하고 싶지 않다면, 이러한 동작들은 또한 명령 §e;jumpto§r§a, §e;thru§r§a 및 §e;unstuck§r로도 사용할 수 있습니다."

msgid "howtoplay.wedit:quick_start.header.3"
msgstr "선택하기"

msgid "howtoplay.wedit:quick_start.text.7"
msgstr "기존 모드와 마찬가지로 선택 도구로 알려진 것을 사용하여 다양한 작업에 사용할 수 있는 세계의 영역을 쉽게 표시합니다. 나무 도끼를 잡으려면 나무 도끼를 꺼내거나 §e;wand§r 명령을 입력합니다. WorldEdit의 선택 항목은 기본적으로 정육면체 모양입니다. 선택하려면 이 정육면체의 두 모서리를 표시해야 합니다. 첫 번째 코너는 그 코너에 있는 블록에 웅크리고 도구를 사용하여 표시합니다. 웅크리지 않고 블록에 사용하여 두 번째 점을 표시합니다. 올바르게 수행되면 선택한 항목의 강조 표시가 나타납니다."

msgid "howtoplay.wedit:quick_start.text.8"
msgstr "공중에서처럼 코너를 표시할 블록이 없으면 §e;pos1§r 또는 §e;pos2§r 명령을 사용하여 첫 번째 코너와 두 번째 코너를 각각 현재 위치로 표시할 수도 있습니다. 이것은 당신이 §e서 있는 위치§r와 동일하지 않습니다"

msgid "howtoplay.wedit:quick_start.header.4"
msgstr "선택한 항목으로 작업 수행"

msgid "howtoplay.wedit:quick_start.text.9"
msgstr "작업할 적당한 크기를 선택하고 §e;kit§r로 키트를 준비하십시오. WorldEdit이 제공하는 몇 가지 기능을 시도해 볼 것입니다."

msgid "howtoplay.wedit:quick_start.text.10"
msgstr "§71. 돌을 놓고 패턴 피커를 사용한 다음 \"채우기 도구\"를 사용하십시오. 돌의 직육면체를 만들어야합니다"

msgid "howtoplay.wedit:quick_start.text.11"
msgstr "§r2. 공중에서 패턴 피커를 사용하고(모바일 플레이어는 화면을 꾹 눌러야 함) \"채우기 도구\"를 다시 사용하여 돌을 제거하십시오."

msgid "howtoplay.wedit:quick_start.text.12"
msgstr "§73. 사암과 유리를 놓고 사암에 패턴 피커를 사용하고 웅크리고 유리에 사용하여 패턴에 추가하십시오. \"채우기 도구\"를 사용하면 사암과 유리가 혼합되어 있어야 합니다."

msgid "howtoplay.wedit:quick_start.text.13"
msgstr "§r4. 인벤토리에서 마스크 피커를 꺼내 사암에서 사용하십시오. 원하는 블록을 패턴으로 설정하고 \"선택 채우기\"를 사용하십시오. 이제 모든 사암을 해당 블록으로 교체해야 합니다."

msgid "howtoplay.wedit:quick_start.text.14"
msgstr "§75. §e;stack 4 up§r§7 명령을 입력하여 선택 항목을 위쪽으로 반복합니다."

msgid "howtoplay.wedit:quick_start.text.15"
msgstr "원하면 더 이상 실행 취소할 수 없을 때까지 실행 취소 항목을 사용하여 모든 작업을 실행 취소할 수 있습니다."

msgid "howtoplay.wedit:quick_start.header.5"
msgstr "브러쉬 사용법"

msgid "howtoplay.wedit:quick_start.text.16"
msgstr "1. 어떤 종류든 삽을 들고, 조약돌을 설치하세요. 브러시를 쓸 때 필요할 것 입니다."

msgid "howtoplay.wedit:quick_start.text.17"
msgstr "§72. \"WorldEdit 설정\" 항목을 사용하십시오. \"브러시 설정\"을 포함한 메뉴가 핫바에 나타나야 합니다. 항목을 선택한 다음 바인딩할 삽을 선택합니다. 반경 3의 \"구\"형 브러시와 조약돌 패턴으로 만듭니다. 설정을 확인하고 메뉴를 종료합니다."

msgid "howtoplay.wedit:quick_start.text.18"
msgstr "§r3. 근처에 있지 않은 땅을 조준하고 삽(이젠 브러시지만)과 상호 작용하여 조약돌 구체를 배치합니다."

msgid "howtoplay.wedit:quick_start.text.19"
msgstr "§74. 브러쉬를 잡고 있는 동안 §e;mask grass§r§7로 잔디에만 영향을 미치도록 합니다. 이제 브러쉬를 사용하여 조약돌길을 만들어 보세요."

msgid "howtoplay.wedit:quick_start.text.20"
msgstr "§r5. §e;br none§r로 브러시를 비활성화합니다."

msgid "howtoplay.wedit:quick_start.header.7"
msgstr "이제는?"

msgid "howtoplay.wedit:quick_start.text.23"
msgstr "이 애드온에 대해 자세히 알아보려면 다음 온라인 설명서를 참조하세요. §ehttps://worldedit-be-docs.readthedocs.io§r"

msgid "howtoplay.category.minecraft"
msgstr "Minecraft"
<|MERGE_RESOLUTION|>--- conflicted
+++ resolved
@@ -145,14 +145,7 @@
 msgid "worldedit.config.editTool"
 msgstr "설정할 브러쉬를 선택하세요."
 
-<<<<<<< HEAD
 msgid "worldedit.config.choose.brush"
-=======
-msgid "worldedit.brushConfig.chooseItem"
-msgstr "Hold an item to bind a brush to."
-
-msgid "worldedit.brushConfig.chooseKind"
->>>>>>> b70528d3
 msgstr "어떤 브러시를 만들 것인지 선택하세요."
 
 msgid "worldedit.config.selectRadius.brush"
