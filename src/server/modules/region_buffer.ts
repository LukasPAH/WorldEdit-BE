import { axis, contentLog, generateId, iterateChunk, Matrix, regionIterateBlocks, regionSize, regionTransformedBounds, regionVolume, Thread, Vector } from "@notbeer-api";
import { Block, BlockPermutation, BlockType, Dimension, Structure, StructureMirrorAxis, StructureRotation, StructureSaveMode, Vector3, VectorXZ, world } from "@minecraft/server";
import { blockHasNBTData, locToString, stringToLoc, wrap } from "../util.js";
import { Mask } from "./mask.js";
import { JobFunction, Jobs } from "./jobs.js";
import { isWaterlogged, setWaterlogged } from "server/util.js";

export interface RegionSaveOptions {
    saveAs?: string;
    includeEntities?: boolean;
    recordBlocksWithData?: boolean;
    modifier?: (block: Block) => boolean | BlockPermutation;
}

export interface RegionLoadOptions {
    offset?: Vector;
    rotation?: Vector;
    scale?: Vector;
    mask?: Mask;
}

export interface RegionBlock {
    /**
     * @remarks
     * Returns the buffer that the block is within.
     */
    readonly buffer: RegionBuffer;
    /**
     * @remarks
     * Returns true if this block is an air block (i.e., empty
     * space).
     */
    readonly isAir: boolean;
    /**
     * @remarks
     * Returns true if this block is a liquid block - (e.g., a
     * water block and a lava block are liquid, while an air block
     * and a stone block are not. Water logged blocks are not
     * liquid blocks).
     */
    readonly isLiquid: boolean;
    /**
     * @beta
     * @remarks
     * Returns or sets whether this block has a liquid on it.
     */
    readonly isWaterlogged: boolean;
    /**
     * @remarks
     * Coordinates of the specified block.
     */
    readonly location: Vector3;
    /**
     * @remarks
     * Additional block configuration data that describes the
     * block.
     */
    readonly permutation: BlockPermutation | undefined;
    /**
     * @remarks
     * Structure representation of the block. Only exists if
     * the block contains extra data like items and text.
     */
    readonly nbtStructure: Structure | undefined;
    /**
     * @remarks
     * Gets the type of block.
     */
    readonly type: BlockType;
    /**
     * @remarks
     * Identifier of the type of block for this block. Warning:
     * Vanilla block names can be changed in future releases, try
     * using 'Block.matches' instead for block comparison.
     */
    readonly typeId: string;
    /**
     * @remarks
     * X coordinate of the block.
     */
    readonly x: number;
    /**
     * @remarks
     * Y coordinate of the block.
     */
    readonly y: number;
    /**
     * @remarks
     * Z coordinate of the block.
     */
    readonly z: number;
    /**
     * @remarks
     * Returns the {@link RegionBlock} above this block (positive in the
     * Y direction).
     *
     * @param steps
     * Number of steps above to step before returning.
     */
    above(steps?: number): RegionBlock | undefined;
    /**
     * @remarks
     * Returns the {@link RegionBlock} below this block (negative in the
     * Y direction).
     *
     * @param steps
     * Number of steps below to step before returning.
     */
    below(steps?: number): RegionBlock | undefined;
    /**
     * @remarks
     * Returns the {@link Vector3} of the center of this block on
     * the X and Z axis.
     */
    bottomCenter(): Vector3;
    /**
     * @remarks
     * Returns the {@link Vector3} of the center of this block on
     * the X, Y, and Z axis.
     */
    center(): Vector3;
    /**
     * @remarks
     * Returns the {@link RegionBlock} to the east of this block
     * (positive in the X direction).
     *
     * @param steps
     * Number of steps to the east to step before returning.
     */
    east(steps?: number): RegionBlock | undefined;
    /**
     * @remarks
     * Returns a set of tags for a block.
     *
     * @returns
     * The list of tags that the block has.
     */
    getTags(): string[];
    /**
     * @remarks
     * Checks to see if the permutation of this block has a
     * specific tag.
     *
     * @param tag
     * Tag to check for.
     * @returns
     * Returns `true` if the permutation of this block has the tag,
     * else `false`.
     */
    hasTag(tag: string): boolean;
    /**
     * @remarks
     * Tests whether this block matches a specific criteria.
     *
     * @param blockName
     * Block type identifier to match this API against.
     * @param states
     * Optional set of block states to test this block against.
     * @returns
     * Returns true if the block matches the specified criteria.
     */
    matches(blockName: string, states?: Record<string, boolean | number | string>): boolean;
    /**
     * @remarks
     * Returns the {@link RegionBlock} to the north of this block
     * (negative in the Z direction).
     *
     * @param steps
     * Number of steps to the north to step before returning.
     */
    north(steps?: number): RegionBlock | undefined;
    /**
     * @remarks
     * Returns a block at an offset relative vector to this block.
     *
     * @param offset
     * The offset vector. For example, an offset of 0, 1, 0 will
     * return the block above the current block.
     * @returns
     * Block at the specified offset, or undefined if that block
     * could not be retrieved (for example, the block and its
     * relative chunk is not loaded yet.)
     */
    offset(offset: Vector3): RegionBlock | undefined;
    /**
     * @remarks
     * Sets the block in the dimension to the state of the
     * permutation.
     *
     * This function can't be called in read-only mode.
     *
     * @param permutation
     * Permutation that contains a set of property states for the
     * Block.
     */
    setPermutation(permutation: BlockPermutation): void;
    /**
     * @remarks
     * Sets the type of block.
     *
     * This function can't be called in read-only mode.
     *
     * @param blockType
     * Identifier of the type of block to apply - for example,
     * minecraft:powered_repeater.
     */
    setType(blockType: BlockType | string): void;
    /**
     * @remarks
     * Returns the {@link RegionBlock} to the south of this block
     * (positive in the Z direction).
     *
     * @param steps
     * Number of steps to the south to step before returning.
     */
    south(steps?: number): RegionBlock | undefined;
    /**
     * @remarks
     * Returns the {@link RegionBlock} to the west of this block
     * (negative in the X direction).
     *
     * @param steps
     * Number of steps to the west to step before returning.
     */
    west(steps?: number): RegionBlock | undefined;
}

interface SubStructure {
    name: string;
    structure: Structure;
    start: Vector;
    end: Vector;
}

export class RegionBuffer {
    private static readonly MAX_SIZE: Vector = new Vector(64, 256, 64);

    public readonly id: string;
    public readonly getBlock: (loc: Vector3) => RegionBlock | undefined;

    private structure: Structure | undefined;
    private readonly structures: Record<string, Structure> = {};
    private readonly extraBlockData: Record<string, Structure> = {};

    private size = Vector.ZERO;
    private volume = 0;
    private refCount = 1;

    static *create(start: Vector3, end: Vector3, func: (loc: Vector3) => Block | BlockPermutation | undefined): Generator<JobFunction | Promise<unknown>, RegionBuffer> {
        const min = Vector.min(start, end);
        const size = Vector.from(regionSize(start, end));

<<<<<<< HEAD
    public *save(start: Vector3, end: Vector3, dim: Dimension, options: StructureSaveOptions = {}, blocks: blockList = "all"): Generator<JobFunction | Promise<unknown>, boolean> {
        if (this.isAccurate) {
            const min = Vector.min(start, end);
            const iterate = (block: Block) => {
                const relLoc = Vector.sub(block, min).floor();
                if (blockHasNBTData(block)) {
                    const id = this.id + "_" + this.subId++;
                    this.saveBlockAsStruct(id, block, dim);
                    this.blocks.set(locToString(relLoc), [block.permutation, isWaterlogged(block), id]);
                } else {
                    this.blocks.set(locToString(relLoc), [block.permutation, isWaterlogged(block)]);
                }
            };
=======
        const buffer = yield* this.saveStructs(undefined, start, end, (name, start, end) => world.structureManager.createEmpty(name, regionSize(start, end)));
        if (!buffer) return undefined;
>>>>>>> f55b329a

        const volume = regionVolume(start, end);
        buffer.volume = volume;
        buffer.size = size;

        let i = 0;
        for (const loc of regionIterateBlocks(start, end)) {
            const localLoc = Vector.sub(loc, min);
            const block = func(localLoc);

            if (block) buffer.getBlock(localLoc).setPermutation(block instanceof BlockPermutation ? block : block.permutation);
            if (block instanceof Block && blockRecordable(block)) {
                const locString = locToString(localLoc);
                const name = buffer.id + "_block" + locString;
                world.structureManager.delete(name);
                buffer.extraBlockData[locString] = world.structureManager.createFromWorld(name, block.dimension, loc, loc, { includeEntities: false, saveMode: StructureSaveMode.Memory });
            }

            if (iterateChunk()) yield Jobs.setProgress(i / volume);
            i++;
        }
        return buffer;
    }

    static *createFromWorld(start: Vector3, end: Vector3, dim: Dimension, options: RegionSaveOptions = {}): Generator<JobFunction | Promise<unknown>, RegionBuffer> {
        const min = Vector.min(start, end);
        const size = Vector.from(regionSize(start, end));
        const saveOptions = { includeEntities: options.includeEntities ?? false, saveMode: StructureSaveMode[options.saveAs ? "World" : "Memory"] };

        const buffer = yield* this.saveStructs(options.saveAs, start, end, (name, start, end) => world.structureManager.createFromWorld(name, dim, start, end, saveOptions));
        if (!buffer) return undefined;
        buffer.volume = regionVolume(start, end);
        buffer.size = size;

        if (options.recordBlocksWithData || options.modifier) {
            let i = 0;
            const volume = regionVolume(start, end);
            const modifier = options.modifier ?? (() => true);
            for (const loc of regionIterateBlocks(start, end)) {
                const block = dim.getBlock(loc) ?? (yield* Jobs.loadBlock(loc));
                const modResult = modifier(block);
                const localLoc = Vector.sub(loc, min);
                // Explicitly compare it to "true" since it could succeed with a block permutation
                if (modResult === true) {
                    if (options.recordBlocksWithData && blockRecordable(block)) {
                        const locString = locToString(localLoc);
                        const name = buffer.id + "_block" + locString;
                        world.structureManager.delete(name);
                        buffer.extraBlockData[locString] = world.structureManager.createFromWorld(name, dim, loc, loc, { includeEntities: false });
                    }
                } else {
                    buffer.getBlock(localLoc).setPermutation(!modResult ? undefined : modResult);
                }

<<<<<<< HEAD
                if (block.length === 3) this.loadBlockFromStruct(block[2], blockLoc, dim);
                oldBlock.setPermutation(transform(block[0]));
                setWaterlogged(oldBlock, block[1]);
                if (iterateChunk()) yield Jobs.setProgress(i / this.blocks.size);
=======
                if (iterateChunk()) yield Jobs.setProgress(i / volume);
>>>>>>> f55b329a
                i++;
            }
        }

        return buffer;
    }

    static get(name: string): RegionBuffer | undefined {
        let structure: Structure;
        if ((structure = world.structureManager.get(name))) {
            const buffer = new RegionBuffer(name, false);
            buffer.structure = structure;
            buffer.volume = structure.size.x * structure.size.y * structure.size.z;
            buffer.size = Vector.from(structure.size);
            return buffer;
        } else if ((structure = world.structureManager.get(name + "_" + locToString(Vector.ZERO)))) {
            const maxIdx = Vector.ZERO;
            for (const axis of <axis[]>["x", "y", "z"]) {
                while ((structure = world.structureManager.get(name + "_" + locToString(maxIdx)))) maxIdx[axis]++;
                maxIdx[axis]--;
            }
            const size = maxIdx.mul(this.MAX_SIZE).add(world.structureManager.get(name + "_" + locToString(maxIdx)).size);
            const buffer = new RegionBuffer(name, true);
            Array.from(Object.entries(this.getSubStructs(name, size))).forEach(([key, sub]) => (buffer.structures[key] = sub.structure));
            buffer.volume = size.x * size.y * size.z;
            buffer.size = size;
            return buffer;
        }
    }

    private constructor(id: string | undefined, multipleStructures: boolean) {
        contentLog.debug("creating structure", this.id);
        this.id = id ?? "wedit:buffer_" + generateId();
        if (multipleStructures) this.getBlock = this.getBlockMulti;
        else this.getBlock = this.getBlockSingle;
    }

    public *load(loc: Vector3, dim: Dimension, options: RegionLoadOptions = {}): Generator<JobFunction | Promise<unknown>, void> {
        const rotation = options.rotation ?? Vector.ZERO;
        const scale = options.scale ?? Vector.ONE;
        const bounds = this.getBounds(loc, options);

        const matrix = RegionBuffer.getTransformationMatrix(loc, options);
        const invMatrix = matrix.invert();
        const shouldTransform = options.rotation || options.scale;

        let transform: (block: BlockPermutation) => BlockPermutation;
        if (shouldTransform) {
            transform = (block) => {
                const blockName = block.type.id;
                const attachment = block.getState("attachment") as string;
                const direction = block.getState("direction") as number;
                const doorHingeBit = block.getState("door_hinge_bit") as boolean;
                const facingDir = block.getState("facing_direction") as number;
                const groundSignDir = block.getState("ground_sign_direction") as number;
                const openBit = block.getState("open_bit") as boolean;
                const pillarAxis = block.getState("pillar_axis") as string;
                const topSlotBit = block.getState("top_slot_bit") as boolean;
                const upsideDownBit = block.getState("upside_down_bit") as boolean;
                const weirdoDir = block.getState("weirdo_direction") as number;
                const torchFacingDir = block.getState("torch_facing_direction") as string;
                const leverDir = block.getState("lever_direction") as string;
                const cardinalDir = block.getState("minecraft:cardinal_direction") as string;

                const withProperties = (properties: Record<string, string | number | boolean>) => {
                    for (const prop in properties) block = block.withState(<any>prop, properties[prop]);
                    return block;
                };

                if (upsideDownBit != null && openBit != null && direction != null) {
                    const states = (this.transformMapping(mappings.trapdoorMap, `${upsideDownBit}_${openBit}_${direction}`, matrix) as string).split("_");
                    block = withProperties({ upside_down_bit: states[0] == "true", open_bit: states[1] == "true", direction: parseInt(states[2]) });
                } else if (weirdoDir != null && upsideDownBit != null) {
                    const states = (this.transformMapping(mappings.stairsMap, `${upsideDownBit}_${weirdoDir}`, matrix) as string).split("_");
                    block = withProperties({ upside_down_bit: states[0] == "true", weirdo_direction: parseInt(states[1]) });
                } else if (doorHingeBit != null && direction != null) {
                    const states = (this.transformMapping(mappings.doorMap, `${doorHingeBit}_${direction}`, matrix) as string).split("_");
                    block = withProperties({ door_hinge_bit: states[0] == "true", direction: parseInt(states[1]) });
                } else if (attachment != null && direction != null) {
                    const states = (this.transformMapping(mappings.bellMap, `${attachment}_${direction}`, matrix) as string).split("_");
                    block = withProperties({ attachment: states[0], direction: parseInt(states[1]) });
                } else if (cardinalDir != null) {
                    const state = this.transformMapping(mappings.cardinalDirectionMap, cardinalDir, matrix);
                    block = block.withState("minecraft:cardinal_direction", state);
                } else if (facingDir != null) {
                    const state = this.transformMapping(mappings.facingDirectionMap, facingDir, matrix);
                    block = block.withState("facing_direction", parseInt(state));
                } else if (direction != null) {
                    const mapping = blockName.includes("powered_repeater") || blockName.includes("powered_comparator") ? mappings.redstoneMap : mappings.directionMap;
                    const state = this.transformMapping(mapping, direction, matrix);
                    block = block.withState("direction", parseInt(state));
                } else if (groundSignDir != null) {
                    const state = this.transformMapping(mappings.groundSignDirectionMap, groundSignDir, matrix);
                    block = block.withState("ground_sign_direction", parseInt(state));
                } else if (torchFacingDir != null) {
                    const state = this.transformMapping(mappings.torchMap, torchFacingDir, matrix);
                    block = block.withState("torch_facing_direction", state);
                } else if (leverDir != null) {
                    const state = this.transformMapping(mappings.leverMap, leverDir, matrix);
                    block = block.withState("lever_direction", state.replace("0", ""));
                } else if (pillarAxis != null) {
                    const state = this.transformMapping(mappings.pillarAxisMap, pillarAxis + "_0", matrix);
                    block = block.withState("pillar_axis", state[0]);
                } else if (topSlotBit != null) {
                    const state = this.transformMapping(mappings.topSlotMap, String(topSlotBit), matrix);
                    block = block.withState("top_slot_bit", state == "true");
                }
                return block;
            };
        } else {
            transform = (block) => block;
        }

        if ((Math.abs(rotation.y) / 90) % 1 != 0 || rotation.x || rotation.z || scale.y != 1 || Math.abs(scale.x) != 1 || Math.abs(scale.z) != 1 || options.mask) {
            let i = 0;
            const totalIterationCount = regionVolume(...bounds);
            for (const blockLoc of regionIterateBlocks(...bounds)) {
                const sample = Vector.from(blockLoc).add(0.5).transform(invMatrix).floor();
                const block = this.getBlock(sample);

                if (iterateChunk()) yield Jobs.setProgress(i / totalIterationCount);
                i++;
                if (!block?.permutation) continue;

                let oldBlock = dim.getBlock(blockLoc);
                if (!oldBlock && Jobs.inContext()) oldBlock = yield* Jobs.loadBlock(blockLoc);
                if (options.mask && !options.mask.matchesBlock(oldBlock)) continue;

                if (block.nbtStructure) world.structureManager.place(block.nbtStructure, dim, blockLoc);
                oldBlock.setPermutation(transform(block.permutation));
            }

            const volumeQuery = { location: loc, volume: Vector.sub(this.size, [1, 1, 1]) };
            const oldEntities = dim.getEntities(volumeQuery);
            yield* this.loadStructs(loc, dim, { includeBlocks: false });

            if (shouldTransform) {
                dim.getEntities(volumeQuery)
                    .filter((entity) => !oldEntities.some((old) => old.id === entity.id))
                    .forEach((entity) => {
                        let location = entity.location;
                        let facingLocation = Vector.add(entity.getViewDirection(), location);
                        location = Vector.from(location).sub(loc).transform(matrix).add(loc);
                        facingLocation = Vector.from(facingLocation).sub(loc).transform(matrix).add(loc);
                        entity.teleport(location, { dimension: dim, facingLocation });
                    });
            }
        } else {
            yield* this.loadStructs(bounds[0], dim, { rotation: rotation.y, flip: scale });

<<<<<<< HEAD
        let i = 0;
        for (const coord of regionIterateBlocks(...region)) {
            const block = func(coord);
            if (block) {
                if (block instanceof Block && blockHasNBTData(block)) {
                    const id = this.id + "_" + this.subId++;
                    this.saveBlockAsStruct(id, block.location, block.dimension);
                    this.blocks.set(locToString(coord), [block.permutation, isWaterlogged(block), id]);
                } else {
                    this.blocks.set(locToString(coord), block instanceof Block ? [block.permutation, isWaterlogged(block)] : [block, false]);
                }
=======
            let i = 0;
            const totalIterationCount = Object.keys(this.extraBlockData).length;
            for (const key in this.extraBlockData) {
                let blockLoc = stringToLoc(key);
                blockLoc = (shouldTransform ? Vector.add(blockLoc, 0.5).transform(matrix) : Vector.add(blockLoc, loc)).floor();

                if (iterateChunk()) yield Jobs.setProgress(i / totalIterationCount);
                i++;

                let oldBlock = dim.getBlock(blockLoc);
                if (!oldBlock && Jobs.inContext()) oldBlock = yield* Jobs.loadBlock(blockLoc);
                world.structureManager.place(this.extraBlockData[key], dim, blockLoc);
                oldBlock.setPermutation(transform(oldBlock.permutation));
>>>>>>> f55b329a
            }
        }
    }

    public getSize() {
        return this.size;
    }

    public getBounds(loc: Vector3, options: RegionLoadOptions = {}) {
        return RegionBuffer.createBounds(loc, Vector.add(loc, this.size).sub(1), options);
    }

    public getVolume() {
        return this.volume;
    }

    public *getBlocks() {
        for (const loc of regionIterateBlocks(Vector.ZERO, Vector.sub(this.size, [1, 1, 1]))) yield this.getBlock(loc);
    }

    public ref() {
        this.refCount++;
    }

<<<<<<< HEAD
        if (block instanceof BlockPermutation) {
            if (options?.includeEntities) {
                const id = this.id + "_" + this.subId++;
                error = Server.structure.save(id, options.loc, options.loc, options.dim, options);
                this.blocks.set(key, [block, false, id]);
            } else {
                this.blocks.set(key, [block, false]);
            }
        } else {
            const id = this.id + "_" + this.subId++;
            error = Server.structure.save(id, block.location, block.location, block.dimension, options);
            this.blocks.set(key, [block.permutation, isWaterlogged(block), id]);
        }
        this.size = Vector.max(this.size, Vector.from(loc).add(1)).floor();
        this.blockCount = this.blocks.size;
        return error ?? false;
=======
    public deref() {
        if (--this.refCount < 1) this.delete();
>>>>>>> f55b329a
    }

    private getBlockSingle(loc: Vector3) {
        if (loc.x < 0 || loc.x >= this.size.x || loc.y < 0 || loc.y >= this.size.y || loc.z < 0 || loc.z >= this.size.z) return undefined;
        return new RegionBlockImpl(this, this.extraBlockData, loc, this.structure, loc);
    }

    private getBlockMulti(loc: Vector3) {
        if (loc.x < 0 || loc.x >= this.size.x || loc.y < 0 || loc.y >= this.size.y || loc.z < 0 || loc.z >= this.size.z) return undefined;
        const offset = { x: Math.floor(loc.x / RegionBuffer.MAX_SIZE.x), y: Math.floor(loc.y / RegionBuffer.MAX_SIZE.y), z: Math.floor(loc.z / RegionBuffer.MAX_SIZE.z) };
        const structure = this.structures[locToString(offset)];
        return new RegionBlockImpl(this, this.extraBlockData, loc, structure, Vector.sub(loc, Vector.mul(offset, RegionBuffer.MAX_SIZE)));
    }

    private *loadStructs(loc: Vector3, dim: Dimension, options: { rotation?: number; flip?: VectorXZ; includeBlocks?: boolean } = {}) {
        const loadPos = Vector.from(loc);
        const rotation = new Vector(0, options.rotation ?? 0, 0);
        const mirror = new Vector(Math.sign(options.flip?.x ?? 1), 1, Math.sign(options.flip?.z ?? 1));
        const loadOptions = {
            rotation: {
                "0": StructureRotation.None,
                "1": StructureRotation.Rotate90,
                "2": StructureRotation.Rotate180,
                "3": StructureRotation.Rotate270,
            }[wrap((rotation.y ?? 0) / 90, 4)],
            mirror: {
                "1 1": StructureMirrorAxis.None,
                "-1 1": StructureMirrorAxis.Z,
                "1 -1": StructureMirrorAxis.X,
                "-1 -1": StructureMirrorAxis.XZ,
            }[<string>`${mirror.x} ${mirror.z}`],
            includeBlocks: options.includeBlocks ?? true,
        };

        if (!this.structure) {
            const size = this.size;
            const transform = Matrix.fromRotationFlipOffset(rotation, mirror);
            const bounds = regionTransformedBounds(Vector.ZERO, size.sub(1).floor(), transform);
            let error = false;
            for (const [key, structure] of Object.entries(this.structures)) {
                const offset = stringToLoc(key).mul(RegionBuffer.MAX_SIZE);
                const subBounds = regionTransformedBounds(offset, offset.add(structure.size).sub(1), transform);
                const subStart = Vector.sub(subBounds[0], bounds[0]).add(loadPos);
                const subEnd = Vector.sub(subBounds[1], bounds[0]).add(loadPos);
                yield* Jobs.loadArea(subStart, subEnd);
                try {
                    world.structureManager.place(structure, dim, subStart, loadOptions);
                } catch {
                    error = true;
                    break;
                }
            }
            return error;
        } else {
            yield* Jobs.loadArea(loc, Vector.add(loc, this.size).sub(1));
            try {
                world.structureManager.place(this.structure, dim, loadPos.floor(), loadOptions);
                return false;
            } catch {
                return true;
            }
        }
    }

    private transformMapping(mapping: { [key: string | number]: Vector | [number, number, number] }, state: string | number, transform: Matrix): string {
        let vec = Vector.from(mapping[state]);
        if (!vec) {
            contentLog.debug(`Can't map state "${state}".`);
            return typeof state == "string" ? state : state.toString();
        }
        vec = vec.transformDirection(transform);

        let closestState: string;
        let closestDot = -1000;
        for (const newState in mapping) {
            const dot = Vector.from(mapping[newState]).dot(vec);
            if (dot > closestDot) {
                closestState = newState;
                closestDot = dot;
            }
        }

        return closestState;
    }

    private delete() {
        const thread = new Thread();
        thread.start(function* (self: RegionBuffer) {
            for (const structure of Object.values(self.extraBlockData)) world.structureManager.delete(structure), yield;
            for (const structure of Object.values(self.structures)) world.structureManager.delete(structure), yield;
            if (self.structure) world.structureManager.delete(self.structure);
            self.size = Vector.ZERO;
            self.volume = 0;
            contentLog.debug("deleted structure", self.id);
        }, this);
    }

    public static createBounds(start: Vector3, end: Vector3, options: RegionLoadOptions = {}) {
        return regionTransformedBounds(Vector.ZERO, Vector.sub(end, start).floor(), RegionBuffer.getTransformationMatrix(start, options));
    }

    private static getTransformationMatrix(loc: Vector3, options: RegionLoadOptions = {}) {
        const offset = Matrix.fromTranslation(options.offset ?? Vector.ZERO);
        return Matrix.fromRotationFlipOffset(options.rotation ?? Vector.ZERO, options.scale ?? Vector.ONE)
            .multiply(offset)
            .translate(loc);
    }

    private static *saveStructs(name: string | undefined, start: Vector3, end: Vector3, createFunc: (name: string, start: Vector3, end: Vector3) => Structure) {
        const min = Vector.min(start, end);
        const size = regionSize(start, end);
        if (RegionBuffer.beyondMaxSize(size)) {
            let error = false;
            const buffer = new RegionBuffer(name, true);
            for (const [key, sub] of Object.entries(this.getSubStructs(buffer.id, size))) {
                const subStart = min.add(sub.start);
                const subEnd = min.add(sub.end);
                yield* Jobs.loadArea(subStart, subEnd);
                try {
                    world.structureManager.delete(sub.name);
                    sub.structure = createFunc(sub.name, min.add(sub.start), min.add(sub.end));
                    buffer.structures[key] = sub.structure;
                } catch {
                    error = true;
                    break;
                }
            }
            if (error) {
                Object.values(buffer.structures).forEach((struct) => world.structureManager.delete(struct));
                return;
            } else {
                return buffer;
            }
        } else {
            const buffer = new RegionBuffer(name, false);
            yield* Jobs.loadArea(start, end);
            try {
                world.structureManager.delete(buffer.id);
                buffer.structure = createFunc(buffer.id, start, end);
                return buffer;
            } catch {
                return;
            }
        }
    }

    private static beyondMaxSize(size: Vector3) {
        return size.x > RegionBuffer.MAX_SIZE.x || size.y > RegionBuffer.MAX_SIZE.y || size.z > RegionBuffer.MAX_SIZE.z;
    }

    private static getSubStructs(name: string, size: Vector) {
        const subStructs: Record<string, SubStructure> = {};
        for (let z = 0; z < size.z; z += this.MAX_SIZE.z)
            for (let y = 0; y < size.y; y += this.MAX_SIZE.y)
                for (let x = 0; x < size.x; x += this.MAX_SIZE.x) {
                    const subStart = new Vector(x, y, z);
                    const subEnd = Vector.min(subStart.add(this.MAX_SIZE).sub(1), size.sub(1));
                    const locString = `${x / this.MAX_SIZE.x}_${y / this.MAX_SIZE.y}_${z / this.MAX_SIZE.z}`;

                    subStructs[locString] = {
                        structure: world.structureManager.get(name + "_" + locString),
                        name: name + "_" + locString,
                        start: subStart,
                        end: subEnd,
                    };
                }
        return subStructs;
    }
}

class RegionBlockImpl implements RegionBlock {
    private static AIR = "minecraft:air";
    private static LIQUIDS = ["minecraft:water", "minecraft:flowing_water", "minecraft:lava", "minecraft:flowing_lava"];

    readonly buffer: RegionBuffer;
    readonly x: number;
    readonly y: number;
    readonly z: number;

    private readonly bufferStructure: Structure;
    private readonly bufferStructureLocation: Vector3;
    private readonly bufferBlockNBT: Record<string, Structure>;

    constructor(buffer: RegionBuffer, extraBlockData: Record<string, Structure>, location: Vector3, structure: Structure, inStructureLocation: Vector3) {
        this.buffer = buffer;
        this.x = Math.floor(location.x);
        this.y = Math.floor(location.y);
        this.z = Math.floor(location.z);
        this.bufferBlockNBT = extraBlockData;
        this.bufferStructure = structure;
        this.bufferStructureLocation = inStructureLocation;
    }

    get permutation(): BlockPermutation | undefined {
        return this.bufferStructure.getBlockPermutation(this.bufferStructureLocation);
    }
    get location(): Vector3 {
        return { x: this.x, y: this.y, z: this.z };
    }
    get nbtStructure(): Structure | undefined {
        return this.bufferBlockNBT[locToString(this.location)];
    }
    get type(): BlockType {
        return this.permutation.type;
    }
    get typeId(): string {
        return this.permutation.type.id;
    }

    get isAir(): boolean {
        return this.permutation.matches(RegionBlockImpl.AIR);
    }
    get isLiquid(): boolean {
        return RegionBlockImpl.LIQUIDS.includes(this.permutation.type.id);
    }
    get isWaterlogged(): boolean {
        return this.bufferStructure.getIsWaterlogged(this.bufferStructureLocation);
    }

    above(steps?: number): RegionBlock | undefined {
        return this.buffer.getBlock({ x: this.x, y: this.y + (steps ?? 1), z: this.z });
    }
    below(steps?: number): RegionBlock | undefined {
        return this.buffer.getBlock({ x: this.x, y: this.y - (steps ?? 1), z: this.z });
    }
    north(steps?: number): RegionBlock | undefined {
        return this.buffer.getBlock({ x: this.x, y: this.y, z: this.z - (steps ?? 1) });
    }
    south(steps?: number): RegionBlock | undefined {
        return this.buffer.getBlock({ x: this.x, y: this.y, z: this.z + (steps ?? 1) });
    }
    east(steps?: number): RegionBlock | undefined {
        return this.buffer.getBlock({ x: this.x + (steps ?? 1), y: this.y, z: this.z });
    }
    west(steps?: number): RegionBlock | undefined {
        return this.buffer.getBlock({ x: this.x - (steps ?? 1), y: this.y, z: this.z });
    }
    offset(offset: Vector3): RegionBlock | undefined {
        return this.buffer.getBlock({ x: this.x + offset.x, y: this.y + offset.y, z: this.z + offset.z });
    }

    bottomCenter(): Vector3 {
        return { x: this.x + 0.5, y: this.y, z: this.z + 0.5 };
    }
    center(): Vector3 {
        return { x: this.x + 0.5, y: this.y + 0.5, z: this.z + 0.5 };
    }

    getTags(): string[] {
        return this.permutation.getTags();
    }
    hasTag(tag: string): boolean {
        return this.permutation.hasTag(tag);
    }

    matches(blockName: string, states?: Record<string, boolean | number | string>): boolean {
        return this.permutation.matches(blockName, states);
    }
    setPermutation(permutation: BlockPermutation): void {
        let key: string;
        if (permutation?.type.id !== this.permutation?.type.id && (key = locToString(this.location)) in this.bufferBlockNBT) {
            world.structureManager.delete(this.bufferBlockNBT[key]);
            delete this.bufferBlockNBT[key];
        }
        this.bufferStructure.setBlockPermutation(this.bufferStructureLocation, permutation);
    }
    setType(blockType: BlockType | string): void {
        this.setPermutation(BlockPermutation.resolve(typeof blockType === "string" ? blockType : blockType.id));
    }
}

function blockRecordable(block: Block) {
    return blockHasNBTData(block) || /* Until Mojang fixes trapdoor rotation... */ block.typeId.match(/^minecraft:.*trapdoor$/);
}

const mappings = {
    topSlotMap: {
        // upside_down_bit
        false: new Vector(0, 1, 0),
        true: new Vector(0, -1, 0),
    },
    redstoneMap: {
        0: new Vector(0, 0, -1),
        1: new Vector(1, 0, 0),
        2: new Vector(0, 0, 1),
        3: new Vector(-1, 0, 0),
    },
    directionMap: {
        // direction
        0: new Vector(1, 0, 0),
        1: new Vector(0, 0, 1),
        2: new Vector(-1, 0, 0),
        3: new Vector(0, 0, -1),
    },
    facingDirectionMap: {
        // facing_direction
        0: new Vector(0, -1, 0),
        1: new Vector(0, 1, 0),
        2: new Vector(0, 0, -1),
        3: new Vector(0, 0, 1),
        4: new Vector(-1, 0, 0),
        5: new Vector(1, 0, 0),
    },
    cardinalDirectionMap: {
        // minecraft:cardinal_direction
        north: new Vector(0, 0, -1),
        south: new Vector(0, 0, 1),
        west: new Vector(-1, 0, 0),
        east: new Vector(1, 0, 0),
    },
    pillarAxisMap: {
        // pillar_axis
        x_0: new Vector(1, 0, 0),
        y_0: new Vector(0, 1, 0),
        z_0: new Vector(0, 0, 1),
        x_1: new Vector(-1, 0, 0),
        y_1: new Vector(0, -1, 0),
        z_1: new Vector(0, 0, -1),
    },
    groundSignDirectionMap: {
        // ground_sign_direction
        0: new Vector(0, 0, 1),
        1: new Vector(0, 0, 1).rotate((1 / 16) * 360, "y"),
        2: new Vector(0, 0, 1).rotate((2 / 16) * 360, "y"),
        3: new Vector(0, 0, 1).rotate((3 / 16) * 360, "y"),
        4: new Vector(0, 0, 1).rotate((4 / 16) * 360, "y"),
        5: new Vector(0, 0, 1).rotate((5 / 16) * 360, "y"),
        6: new Vector(0, 0, 1).rotate((6 / 16) * 360, "y"),
        7: new Vector(0, 0, 1).rotate((7 / 16) * 360, "y"),
        8: new Vector(0, 0, 1).rotate((8 / 16) * 360, "y"),
        9: new Vector(0, 0, 1).rotate((9 / 16) * 360, "y"),
        10: new Vector(0, 0, 1).rotate((10 / 16) * 360, "y"),
        11: new Vector(0, 0, 1).rotate((11 / 16) * 360, "y"),
        12: new Vector(0, 0, 1).rotate((12 / 16) * 360, "y"),
        13: new Vector(0, 0, 1).rotate((13 / 16) * 360, "y"),
        14: new Vector(0, 0, 1).rotate((14 / 16) * 360, "y"),
        15: new Vector(0, 0, 1).rotate((15 / 16) * 360, "y"),
    },
    stairsMap: {
        // upside_down_bit - weirdo_direction
        false_0: new Vector(-1, 1, 0),
        false_1: new Vector(1, 1, 0),
        false_2: new Vector(0, 1, -1),
        false_3: new Vector(0, 1, 1),
        true_0: new Vector(-1, -1, 0),
        true_1: new Vector(1, -1, 0),
        true_2: new Vector(0, -1, -1),
        true_3: new Vector(0, -1, 1),
    },
    torchMap: {
        // torch_facing_direction
        north: new Vector(0, 0, 1),
        east: new Vector(-1, 0, 0),
        south: new Vector(0, 0, -1),
        west: new Vector(1, 0, 0),
        top: new Vector(0, 1, 0),
    },
    leverMap: {
        // lever_direction
        north: new Vector(0, 0, 1),
        east: new Vector(-1, 0, 0),
        south: new Vector(0, 0, -1),
        west: new Vector(1, 0, 0),
        up_north_south: new Vector(0, 1, 0.5),
        up_north_south0: new Vector(0, 1, -0.5),
        up_east_west: new Vector(0.5, 1, 0),
        up_east_west0: new Vector(-0.5, 1, 0),
        down_north_south: new Vector(0, -1, 0.5),
        down_north_south0: new Vector(0, -1, -0.5),
        down_east_west: new Vector(0.5, -1, 0),
        down_east_west0: new Vector(-0.5, -1, 0),
    },
    doorMap: {
        // door_hinge_bit - direction
        false_0: new Vector(1, 0, 0.5),
        false_1: new Vector(-0.5, 0, 1),
        false_2: new Vector(-1, 0, -0.5),
        false_3: new Vector(0.5, 0, -1),
        true_0: new Vector(1, 0, -0.5),
        true_1: new Vector(0.5, 0, 1),
        true_2: new Vector(-1, 0, 0.5),
        true_3: new Vector(-0.5, 0, -1),
    },
    bellMap: {
        // attachment - direction
        standing_0: new Vector(1, 0.5, 0),
        standing_1: new Vector(0, 0.5, 1),
        standing_2: new Vector(-1, 0.5, 0),
        standing_3: new Vector(0, 0.5, -1),
        side_0: new Vector(1, 0, 0),
        side_1: new Vector(0, 0, 1),
        side_2: new Vector(-1, 0, 0),
        side_3: new Vector(0, 0, -1),
        hanging_0: new Vector(1, -0.5, 0),
        hanging_1: new Vector(0, -0.5, 1),
        hanging_2: new Vector(-1, -0.5, 0),
        hanging_3: new Vector(0, -0.5, -1),
    },
    trapdoorMap: {
        // upside_down_bit - open_bit - direction
        false_false_0: new Vector(-0.5, 1, 0),
        false_false_1: new Vector(0.5, 1, 0),
        false_false_2: new Vector(0, 1, -0.5),
        false_false_3: new Vector(0, 1, 0.5),
        true_false_0: new Vector(-0.5, -1, 0),
        true_false_1: new Vector(0.5, -1, 0),
        true_false_2: new Vector(0, -1, -0.5),
        true_false_3: new Vector(0, -1, 0.5),
        false_true_0: new Vector(-1, 0.5, 0),
        false_true_1: new Vector(1, 0.5, 0),
        false_true_2: new Vector(0, 0.5, -1),
        false_true_3: new Vector(0, 0.5, 1),
        true_true_0: new Vector(-1, -0.5, 0),
        true_true_1: new Vector(1, -0.5, 0),
        true_true_2: new Vector(0, -0.5, -1),
        true_true_3: new Vector(0, -0.5, 1),
    },
    // TODO: Support glow lychen
} as const;<|MERGE_RESOLUTION|>--- conflicted
+++ resolved
@@ -3,7 +3,6 @@
 import { blockHasNBTData, locToString, stringToLoc, wrap } from "../util.js";
 import { Mask } from "./mask.js";
 import { JobFunction, Jobs } from "./jobs.js";
-import { isWaterlogged, setWaterlogged } from "server/util.js";
 
 export interface RegionSaveOptions {
     saveAs?: string;
@@ -250,24 +249,8 @@
         const min = Vector.min(start, end);
         const size = Vector.from(regionSize(start, end));
 
-<<<<<<< HEAD
-    public *save(start: Vector3, end: Vector3, dim: Dimension, options: StructureSaveOptions = {}, blocks: blockList = "all"): Generator<JobFunction | Promise<unknown>, boolean> {
-        if (this.isAccurate) {
-            const min = Vector.min(start, end);
-            const iterate = (block: Block) => {
-                const relLoc = Vector.sub(block, min).floor();
-                if (blockHasNBTData(block)) {
-                    const id = this.id + "_" + this.subId++;
-                    this.saveBlockAsStruct(id, block, dim);
-                    this.blocks.set(locToString(relLoc), [block.permutation, isWaterlogged(block), id]);
-                } else {
-                    this.blocks.set(locToString(relLoc), [block.permutation, isWaterlogged(block)]);
-                }
-            };
-=======
         const buffer = yield* this.saveStructs(undefined, start, end, (name, start, end) => world.structureManager.createEmpty(name, regionSize(start, end)));
         if (!buffer) return undefined;
->>>>>>> f55b329a
 
         const volume = regionVolume(start, end);
         buffer.volume = volume;
@@ -322,14 +305,7 @@
                     buffer.getBlock(localLoc).setPermutation(!modResult ? undefined : modResult);
                 }
 
-<<<<<<< HEAD
-                if (block.length === 3) this.loadBlockFromStruct(block[2], blockLoc, dim);
-                oldBlock.setPermutation(transform(block[0]));
-                setWaterlogged(oldBlock, block[1]);
-                if (iterateChunk()) yield Jobs.setProgress(i / this.blocks.size);
-=======
                 if (iterateChunk()) yield Jobs.setProgress(i / volume);
->>>>>>> f55b329a
                 i++;
             }
         }
@@ -480,19 +456,6 @@
         } else {
             yield* this.loadStructs(bounds[0], dim, { rotation: rotation.y, flip: scale });
 
-<<<<<<< HEAD
-        let i = 0;
-        for (const coord of regionIterateBlocks(...region)) {
-            const block = func(coord);
-            if (block) {
-                if (block instanceof Block && blockHasNBTData(block)) {
-                    const id = this.id + "_" + this.subId++;
-                    this.saveBlockAsStruct(id, block.location, block.dimension);
-                    this.blocks.set(locToString(coord), [block.permutation, isWaterlogged(block), id]);
-                } else {
-                    this.blocks.set(locToString(coord), block instanceof Block ? [block.permutation, isWaterlogged(block)] : [block, false]);
-                }
-=======
             let i = 0;
             const totalIterationCount = Object.keys(this.extraBlockData).length;
             for (const key in this.extraBlockData) {
@@ -506,7 +469,6 @@
                 if (!oldBlock && Jobs.inContext()) oldBlock = yield* Jobs.loadBlock(blockLoc);
                 world.structureManager.place(this.extraBlockData[key], dim, blockLoc);
                 oldBlock.setPermutation(transform(oldBlock.permutation));
->>>>>>> f55b329a
             }
         }
     }
@@ -531,27 +493,8 @@
         this.refCount++;
     }
 
-<<<<<<< HEAD
-        if (block instanceof BlockPermutation) {
-            if (options?.includeEntities) {
-                const id = this.id + "_" + this.subId++;
-                error = Server.structure.save(id, options.loc, options.loc, options.dim, options);
-                this.blocks.set(key, [block, false, id]);
-            } else {
-                this.blocks.set(key, [block, false]);
-            }
-        } else {
-            const id = this.id + "_" + this.subId++;
-            error = Server.structure.save(id, block.location, block.location, block.dimension, options);
-            this.blocks.set(key, [block.permutation, isWaterlogged(block), id]);
-        }
-        this.size = Vector.max(this.size, Vector.from(loc).add(1)).floor();
-        this.blockCount = this.blocks.size;
-        return error ?? false;
-=======
     public deref() {
         if (--this.refCount < 1) this.delete();
->>>>>>> f55b329a
     }
 
     private getBlockSingle(loc: Vector3) {
