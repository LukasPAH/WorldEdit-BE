msgid ""
msgstr ""
"Plural-Forms: nplurals=2; plural=(n != 1);\n"
"X-Crowdin-Project: worldedit-for-bedrock\n"
"X-Crowdin-Project-ID: 492515\n"
"X-Crowdin-Language: it\n"
"X-Crowdin-SourceKey: msgstr\n"
"X-Crowdin-File: /[SIsilicon.WorldEdit-BE] master/texts/en_US.po\n"
"X-Crowdin-File-ID: 14\n"
"Project-Id-Version: worldedit-for-bedrock\n"
"Content-Type: text/plain; charset=UTF-8\n"
"Language-Team: Italian\n"
"Language: it_IT\n"
"PO-Revision-Date: 2024-09-06 02:27\n"

msgid "pack.description"
msgstr "Un porting in fase di sviluppo dell'originale mod di Java e altro ancora! Addon di SIsilicon (§l§b@iSiliconS§r)."

msgid "script.watchdog.error.hang"
msgstr "§cWorldEdit's scripts have stopped! Reset them with §r/reload§c or restart the world.§r"

msgid "item.wedit:copy_button"
msgstr "Copia"

msgid "item.wedit:cut_button"
msgstr "Taglia"

msgid "item.wedit:paste_button"
msgstr "Incolla"

msgid "item.wedit:undo_button"
msgstr "Annulla"

msgid "item.wedit:redo_button"
msgstr "Ripeti"

msgid "item.wedit:rotate_cw_button"
msgstr "Ruota in senso orario"

msgid "item.wedit:rotate_ccw_button"
msgstr "Ruota In senso antiorario"

msgid "item.wedit:flip_button"
msgstr "Ruota"

msgid "item.wedit:pattern_picker"
msgstr "Selettore modelli"

msgid "item.wedit:mask_picker"
msgstr "Selettore maschera"

msgid "item.wedit:spawn_glass"
msgstr "Genera Blocco Di Vetro"

msgid "item.wedit:selection_fill"
msgstr "Riempimento Selezione"

msgid "item.wedit:selection_wall"
msgstr "Muro area selezionata"

msgid "item.wedit:selection_outline"
msgstr "Profilo area selezionata"

msgid "item.wedit:selection_hollow"
msgstr "Hollow Selection"

msgid "item.wedit:selection_stack"
msgstr "Stack Selection"

msgid "item.wedit:selection_move"
msgstr "Move Selection"

msgid "item.wedit:draw_line"
msgstr "Traccia linea"

msgid "item.wedit:draw_line"
msgstr "Traccia linea"

msgid "item.wedit:draw_sphere"
msgstr "Draw Sphere"

msgid "item.wedit:draw_cylinder"
msgstr "Draw Cylinder"

msgid "item.wedit:draw_pyramid"
msgstr "Draw Pyramid"

msgid "worldEdit.selectionFill.noPattern"
msgstr "Devi specificare un blocco su cui impostare la selezione!"

msgid "worldedit.patternPicker.add"
msgstr "Blocco aggiunto al modello: "

msgid "worldedit.patternPicker.set"
msgstr "Imposta il motivo sul blocco: "

msgid "worldedit.maskPicker.add"
msgstr "Aggiunto il blocco alla maschera: "

msgid "worldedit.maskPicker.set"
msgstr "Imposta la maschera al blocco: "

msgid "worldedit.config.mainMenu"
msgstr "WorldEdit Settings"

msgid "worldedit.config.brushes"
msgstr "Brushes"

msgid "worldedit.config.tools"
msgstr "Tools"

msgid "worldedit.config.gradients"
msgstr "Gradients"

msgid "worldedit.config.general"
msgstr "General"

msgid "worldedit.config.general.includeEntities"
msgstr "Include Entities in Clipboard"

msgid "worldedit.config.general.includeAir"
msgstr "Include Air in Clipboard"

msgid "worldedit.config.general.perfMode"
msgstr "Performance Mode"

msgid "worldedit.config.general.drawOutlines"
msgstr "Draw Outlines"

msgid "worldedit.config.general.drawOutlines.off"
msgstr "Off"

msgid "worldedit.config.general.drawOutlines.self"
msgstr "Visible to Self"

msgid "worldedit.config.general.drawOutlines.all"
msgstr "Visible to Everyone"

msgid "worldedit.config.general.selectMode"
msgstr "Selection Mode"

msgid "worldedit.config.newTool"
msgstr "Create New Tool"

msgid "worldedit.config.newBrush"
msgstr "Create New Brush"

msgid "worldedit.config.newGradient"
msgstr "Create New Gradient"

msgid "worldedit.selectionMode.cuboid"
msgstr "Cuboid"

msgid "worldedit.selectionMode.extend"
msgstr "Extend"

msgid "worldedit.selectionMode.sphere"
msgstr "Sphere"

msgid "worldedit.selectionMode.cylinder"
msgstr "Cylinder"

msgid "worldedit.regionMode.selectOp"
msgstr "Select Region Operation"

msgid "worldedit.regionMode.fill"
msgstr "Fill Mode"

msgid "worldedit.regionMode.outline"
msgstr "Outline Mode"

msgid "worldedit.regionMode.wall"
msgstr "Wall Mode"

msgid "worldedit.regionMode.hollow"
msgstr "Hollow Mode"

msgid "worldedit.regionMode.stack"
msgstr "Stack Mode"

msgid "worldedit.regionMode.move"
msgstr "Move Mode"

msgid "worldedit.genMode.selectOp"
msgstr "Select Shape to Generate"

msgid "worldedit.genMode.line"
msgstr "Line"

msgid "worldedit.genMode.sphere"
msgstr "Sphere"

msgid "worldedit.genMode.cylinder"
msgstr "Cylinder"

msgid "worldedit.genMode.pyramid"
msgstr "Pyramid"

msgid "worldedit.stack.title"
msgstr "Select stack amount"

msgid "worldedit.move.title"
msgstr "Select move amount"

msgid "worldedit.config.tool.noProps"
msgstr "No Tool Properties"

msgid "worldedit.config.tool.noProps.detail"
msgstr "This tool has no properties to change."

msgid "worldedit.config.tool.selection"
msgstr "Selection Wand"

msgid "worldedit.config.tool.far_selection"
msgstr "Far Selection Wand"

msgid "worldedit.config.tool.navigation"
msgstr "Navigation Wand"

msgid "worldedit.config.tool.stacker"
msgstr "Stacker Tool"

msgid "worldedit.config.tool.cmd"
msgstr "Command Tool"

msgid "worldedit.config.tool.repl"
msgstr "Block Replacer Tool"

msgid "worldedit.config.tool.cycle"
msgstr "Block Cycler Tool"

msgid "worldedit.config.brush.sphere"
msgstr "Sphere Brush"

msgid "worldedit.config.brush.cylinder"
msgstr "Cylinder Brush"

msgid "worldedit.config.brush.smooth"
msgstr "Smooth Brush"

msgid "worldedit.config.brush.struct"
msgstr "Structure Brush"

msgid "worldedit.config.brush.erode"
msgstr "Erosion Brush"

msgid "worldedit.config.brush.overlay"
msgstr "Overlay Brush"

msgid "worldedit.config.gradient.use"
msgstr "Use Gradient in Pattern Picker"

msgid "worldedit.config.gradient.remove"
msgstr "Delete Gradient"

msgid "worldedit.config.gradient.add"
msgstr "Add new Gradient"

msgid "worldedit.config.gradient.noId"
msgstr "No Gradient ID specified."

msgid "worldedit.config.gradient.dupeId"
msgstr "Gradient ID already exists."

msgid "worldedit.config.chooseItem"
msgstr "Tieni premuto un oggetto a cui collegare."

msgid "worldedit.config.choose.brush"
msgstr "Scegli che tipo di pennello fare."

msgid "worldedit.config.choose.tool"
msgstr "Scegli che tipo di strumento fare."

msgid "worldedit.config.gradient.promptName"
msgstr "Insert Gradient ID Here"

msgid "worldedit.config.patternMask.brush"
msgstr "Make a pattern and optional mask for the brush."

msgid "worldedit.config.pattern.tool"
msgstr "Make a pattern for the tool."

msgid "worldedit.config.mask.tool"
msgstr "Crea una maschera opzionale per lo strumento."

msgid "worldedit.config.mask.brush"
msgstr "Crea una maschera opzionale per lo strumento."

msgid "worldedit.config.confirm"
msgstr "Così va bene?"

msgid "worldedit.config.confirm.create"
msgstr "Are you ok with the setup you made?"

msgid "worldedit.config.confirm.delete"
msgstr "Sei sicuro di voler annullare l'associazione di questo oggetto?"

msgid "worldedit.config.name"
msgstr "Name"

msgid "worldedit.config.radius"
msgstr "Size"

msgid "worldedit.config.height"
msgstr "Height"

msgid "worldedit.config.smooth"
msgstr "Smoothness"

msgid "worldedit.config.range"
msgstr "Range"

msgid "worldedit.config.amount"
msgstr "Amount"

msgid "worldedit.config.pattern"
msgstr "Pattern"

msgid "worldedit.config.pattern.noPattern"
msgstr "No pattern specified."

msgid "worldedit.config.pattern.invalidPattern"
msgstr "Invalid pattern specified."

msgid "worldedit.config.mask"
msgstr "Mask"

msgid "worldedit.config.mask.invalidMask"
msgstr "Invalid mask specified."

msgid "worldedit.config.hollow"
msgstr "Hollow"

msgid "worldedit.config.depth"
msgstr "Depth"

msgid "worldedit.config.erosion"
msgstr "Erosion Type"

msgid "worldedit.config.structures"
msgstr "Structures"

msgid "worldedit.config.blend"
msgstr "Blend Amount"

msgid "worldedit.config.mask.height"
msgstr "Height Mask"

msgid "worldedit.config.usePicker"
msgstr "Use Block Picker"

msgid "worldedit.config.command"
msgstr "Command"

msgid "worldedit.config.command.noCommand"
msgstr "No command specified."

msgid "worldedit.config.command.isWorldEdit"
msgstr "Is WorldEdit Command"

msgid "worldedit.selection.noPrimary"
msgstr "La prima selezione non è ancora stata effettuata."

msgid "worldedit.selection.cuboid.primary"
msgstr "Prima posizione impostata a %s."

msgid "worldedit.selection.cuboid.primaryArea"
msgstr "Prima posizione impostata a %1 (%2)."

msgid "worldedit.selection.cuboid.secondary"
msgstr "Seconda posizione impostata a %s."

msgid "worldedit.selection.cuboid.secondaryArea"
msgstr "Seconda posizione impostata a %1 (%2)."

msgid "worldedit.selection.cylinder.primary"
msgstr "Starting a new cylindrical selection at %s."

msgid "worldedit.selection.cylinder.secondaryArea"
msgstr "Radius set to %1/%2 blocks (~%3)."

msgid "worldedit.selection.extend.primaryArea"
msgstr "Iniziata la selezione a %1 (%2)."

msgid "worldedit.selection.extend.secondaryArea"
msgstr "Selezione estesa per comprendere %1 (%2)."

msgid "worldedit.selection.sphere.primary"
msgstr "Radius set to %1."

msgid "worldedit.selection.sphere.secondaryArea"
msgstr "Radius set to %1 (~%2)."

msgid "worldedit.tool.noItem"
msgstr "Un oggetto deve essere nella tua mano principale."

msgid "worldedit.tool.cantBind"
msgstr "Non puoi associarti a questo tipo di oggetti."

msgid "worldedit.tool.noBind"
msgstr "Questo oggetto non è associato ad alcun strumento."

msgid "worldedit.tool.noPerm"
msgstr "Non disponi dei permessi per utilizzare questo oggetto."

msgid "worldedit.tool.fixedBind"
msgstr "Lo strumento su questo oggetto non può essere rimosso o sostituito."

msgid "worldedit.permission.granted"
msgstr "§eHai ricevuto i permessi WorldEdit. Vai a (Impostazioni > Come giocare > Avvio rapido) per una guida.§r"

msgid "worldedit.permission.revoked"
msgstr "§eLe tue autorizzazioni WorldEdit sono state rimosse.§r"

msgid "worldedit.whitelist.enabled"
msgstr "Whitelist enabled. Grant yourself permission by running the command §e/tag @s add worldedit§r."

msgid "worldedit.whitelist.disabled"
msgstr "Whitelist disabled."

msgid "worldedit.whitelist.status.on"
msgstr "The whitelist is currently on."

msgid "worldedit.whitelist.status.off"
msgstr "The whitelist is currently off."

msgid "worldedit.error.saveHistory"
msgstr "Failed to save history point!"

msgid "worldedit.error.loadHistory"
msgstr "Failed to load history point!"

msgid "worldedit.error.stillRecording"
msgstr "History is still being recorded!"

msgid "worldedit.error.tickArea"
msgstr "Failed to create a temporary ticking area!"

msgid "commands.blocks.wedit:changed"
msgstr "%s blocchi sono stati modificati."

msgid "commands.blocks.wedit:created"
msgstr "%s blocchi sono stati creati."

msgid "commands.generic.wedit:commandFail"
msgstr "Esecuzione di questo comando fallita."

msgid "commands.generic.wedit:noSelection"
msgstr "Fai prima una selezione."

msgid "commands.generic.wedit:invalidDir"
msgstr "'%s' è un argomento di direzione non valido!"

msgid "commands.generic.wedit:invalidFlag"
msgstr "Flag inattesa: %s"

msgid "commands.generic.wedit:noClipboard"
msgstr "Il tuo registro di copia è vuoto. Copia o taglia prima una regione."

msgid "commands.generic.wedit:noCuboidSelection"
msgstr "Fai prima una selezione cuboide."

msgid "commands.generic.wedit:noPermission"
msgstr "Non hai i permessi per eseguire questo comando."

msgid "commands.generic.wedit:outsideWorld"
msgstr "Impossibile modificare i chunk non caricati!"

msgid "commands.generic.wedit:outsideWorld.detail"
msgstr "§eTip: To load more chunks, increase your simulation distance, or add ticking areas where you're operating.§r"

msgid "commands.generic.wedit:tooBig"
msgstr "Il numero (%1) è troppo grande! Deve essere al massimo (%2)."

msgid "commands.generic.wedit:tooSmall"
msgstr "Il numero (%1) è troppo piccolo! Deve essere almeno (%2)."

msgid "commands.generic.wedit:blockLimit"
msgstr "Too many blocks!"

msgid "commands.generic.wedit:unbindInfo"
msgstr "§7Esegui §e%s§7 tenendo premuto l'oggetto per scollegarlo.§r"

msgid "commands.wedit:biomeinfo.lineofsight"
msgstr "Biome at line of sight point: %s"

msgid "commands.wedit:biomeinfo.description"
msgstr "Retrieve the kinds of biomes in your selection"

msgid "commands.wedit:biomeinfo.position"
msgstr "Biome at your position: %s"

msgid "commands.wedit:biomeinfo.selection"
msgstr "Biomes in your selection: %s"

msgid "commands.wedit:blockid.description"
msgstr "Prints the id and states of the block you're looking at."

msgid "commands.wedit:blockid.noBlock"
msgstr "Look at the block you want the id and states of."

msgid "commands.wedit:brush.bind.sphere"
msgstr "Pennello a sfera equipaggiato (%s)."

msgid "commands.wedit:brush.bind.cylinder"
msgstr "Pennello a cilindro equipaggiato (%1 di %2)."

msgid "commands.wedit:brush.bind.smooth.noFilter"
msgstr "Pennello liscio equipaggiato (%1 x %2x)."

msgid "commands.wedit:brush.bind.smooth.filter"
msgstr "Spazzola liscia equipaggiata (%1 x %2x usando il filtro)."

msgid "commands.wedit:brush.bind.clipboard"
msgstr "Clipboard brush equipped."

msgid "commands.wedit:brush.bind.struct"
msgstr "Structure brush equipped."

msgid "commands.wedit:brush.bind.erode"
msgstr "Erosion brush equipped (%s)."

msgid "commands.wedit:brush.bind.overlay"
msgstr "Overlay brush equipped (%s)."

msgid "commands.wedit:brush.description"
msgstr "Imposta il tipo di pennello da tenere"

msgid "commands.wedit:brush.description.none"
msgstr "Scollega il pennello collegato dal tuo oggetto corrente"

msgid "commands.wedit:brush.description.sphere"
msgstr "Crea un pennello a sfera"

msgid "commands.wedit:brush.description.cyl"
msgstr "Crea un pennello cilindro"

msgid "commands.wedit:brush.description.smooth"
msgstr "Crea un pennello levigante del terreno"

msgid "commands.wedit:brush.description.struct"
msgstr "Creates a brush that places structures"

msgid "commands.wedit:brush.description.erode"
msgstr "Creates a terrain shaping brush"

msgid "commands.wedit:brush.description.overlay"
msgstr "Creates a terrain overlaying brush"

msgid "commands.wedit:brush.mask.set"
msgstr "Maschera pennello impostata."

msgid "commands.wedit:brush.mask.disabled"
msgstr "Maschera pennello disabilitata."

msgid "commands.wedit:brush.material.set"
msgstr "Materiale pennello impostato."

msgid "commands.wedit:brush.range.set"
msgstr "Intervallo pennello impostato."

msgid "commands.wedit:brush.size.set"
msgstr "Dimensione pennello impostata."

msgid "commands.wedit:brush.tracemask.set"
msgstr "Maschera di traccia impostata."

msgid "commands.wedit:brush.tracemask.disabled"
msgstr "Maschera traccia disabilitata."

msgid "commands.wedit:brush.tooLarge"
msgstr "Raggio massimo pennello consentito: %s"

msgid "commands.wedit:brush.noMaterial"
msgstr "Questo pennello non richiede un materiale da lavorare."

msgid "commands.wedit:brush.noSize"
msgstr "This brush has no configurable size."

msgid "commands.wedit:brush.unbind"
msgstr "Pennello scollegato dall'oggetto corrente."

msgid "commands.wedit:butcher.description"
msgstr "Kill nearby entities."

msgid "commands.wedit:butcher.explain"
msgstr "Killed %s entities."

msgid "commands.wedit:calc.description"
msgstr "Evaluate a mathematical expression."

msgid "commands.wedit:calc.invalid"
msgstr "'%s' could not be parsed as a valid expression."

msgid "commands.wedit:cancel.description"
msgstr "Cancels one of, or all your active jobs."

msgid "commands.wedit:cancel.explain"
msgstr "Cancelled job number %s."

msgid "commands.wedit:cancel.explain.all"
msgstr "Cancelled all %s jobs."

msgid "commands.wedit:cancel.none"
msgstr "There is no job with that id."

msgid "commands.wedit:cancel.none.all"
msgstr "There are no jobs to cancel."

msgid "commands.wedit:ceiling.description"
msgstr "Go to the ceiling."

msgid "commands.wedit:center.description"
msgstr "Set the center block(s)."

msgid "commands.wedit:chunk.description"
msgstr "Select your current, or specified chunk."

msgid "commands.wedit:chunk.selected-multiple"
msgstr "Chunks selected: (%1) - (%2)."

msgid "commands.wedit:chunk.selected"
msgstr "Chunk selected: (%1)."

msgid "commands.wedit:clearclipboard.description"
msgstr "Pulisci gli appunti"

msgid "commands.wedit:clearclipboard.explain"
msgstr "Cleared clipboard."

msgid "commands.wedit:clearhistory.description"
msgstr "Cancella la cronologia delle modifiche"

msgid "commands.wedit:clearhistory.explain"
msgstr "History cleared."

msgid "commands.wedit:contract.description"
msgstr "Contrai l'area di selezione"

msgid "commands.wedit:contract.explain"
msgstr "Regione contratta %s blocchi."

msgid "commands.wedit:copy.description"
msgstr "Copia la selezione corrente negli appunti"

msgid "commands.wedit:copy.explain"
msgstr "Copiati %s blocchi."

msgid "commands.wedit:count.description"
msgstr "Count the number of blocks that match a mask"

msgid "commands.wedit:count.explain"
msgstr "Found %s blocks."

msgid "commands.wedit:cut.description"
msgstr "Rimuovi la selezione corrente e posizionala negli appunti"

msgid "commands.wedit:cut.explain"
msgstr "Taglia %s blocchi."

msgid "commands.wedit:cyl.description"
msgstr "Genera un cilindro"

msgid "commands.wedit:distr.description"
msgstr "Analyse the amount of different blocks in the selection"

msgid "commands.wedit:drain.description"
msgstr "Drain nearby fluids"

msgid "commands.wedit:drain.noFluid"
msgstr "You need to be close to some water or lava to drain."

msgid "commands.wedit:drawsel.description"
msgstr "Attiva/disattiva la visibilità della tua selezione"

msgid "commands.wedit:drawsel.disabled"
msgstr "Le tue selezioni non saranno più visibili."

msgid "commands.wedit:drawsel.enabled"
msgstr "Le tue selezioni saranno ora visibili."

msgid "commands.wedit:expand.description"
msgstr "Espandi l'area di selezione"

msgid "commands.wedit:expand.description.vert"
msgstr "Vertically expand your selection to world height limits"

msgid "commands.wedit:expand.explain"
msgstr "Regione espansa di %s blocchi."

msgid "commands.wedit:export.description"
msgstr "Exports the selection for later use."

msgid "commands.wedit:export.explain"
msgstr "%s has been exported."

msgid "commands.wedit:export.otherWorlds"
msgstr "§eNote: To use exported structures in other worlds, the WorldEdit app is required to extract it for external use.§r"

msgid "commands.wedit:extinguish.description"
msgstr "Extinguish nearby fires"

msgid "commands.wedit:faces.description"
msgstr "Genera un contorno dalla tua selezione"

msgid "commands.wedit:fill.description"
msgstr "Fill an area with certain blocks"

msgid "commands.wedit:fillr.description"
msgstr "Recursively fill an area with certain blocks"

msgid "commands.wedit:fixlava.description"
msgstr "Make nearby flowing lava blocks source blocks"

msgid "commands.wedit:fixlava.noLava"
msgstr "You need to be close to some lava to fix."

msgid "commands.wedit:fixwater.description"
msgstr "Make nearby flowing water blocks source blocks"

msgid "commands.wedit:fixwater.noWater"
msgstr "You need to be close to some water to fix."

msgid "commands.wedit:flip.description"
msgstr "Capovolgi la selezione"

msgid "commands.wedit:flip.explain"
msgstr "Capovolti %s blocchi."

msgid "commands.wedit:flip.notLateral"
msgstr "Non è possibile capovolgere su o giù!"

msgid "commands.wedit:gen.description"
msgstr "Generate any kind of shape in your selection"

msgid "commands.wedit:gmask.description"
msgstr "Imposta la maschera globale"

msgid "commands.wedit:gmask.disabled"
msgstr "Maschera globale disabilitata."

msgid "commands.wedit:gmask.set"
msgstr "Maschera globale impostata."

msgid "commands.wedit:gradient.create"
msgstr "Gradient %s created."

msgid "commands.wedit:gradient.description"
msgstr "Create a gradient to use in patterns."

msgid "commands.wedit:green.description"
msgstr "Turn nearby dirt into grass"

msgid "commands.wedit:hcyl.description"
msgstr "Genera un cilindro cavo"

msgid "commands.wedit:help.header"
msgstr "--- Mostrando la pagina di aiuto %1 di %2 (;help <page>) ---"

msgid "commands.wedit:hollow.description"
msgstr "Hollow out the objects contained in your selection"

msgid "commands.wedit:hpos1.description"
msgstr "Imposta la prima posizione della tua selezione alla posizione del blocco che stai affrontando"

msgid "commands.wedit:hpos2.description"
msgstr "Imposta la seconda posizione della tua selezione alla posizione del blocco che stai affrontando"

msgid "commands.wedit:hpyramid.description"
msgstr "Genera una piramide vuota"

msgid "commands.wedit:hsphere.description"
msgstr "Genera una sfera vuota"

msgid "commands.wedit:htorus.description"
msgstr "Generate a hollow torus."

msgid "commands.wedit:inset.description"
msgstr "Imposta l'area di selezione"

msgid "commands.wedit:import.description"
msgstr "Imports a structure to the clipboard."

msgid "commands.wedit:import.explain"
msgstr "%s has been imported and set to your clipboard."

msgid "commands.wedit:jumpto.description"
msgstr "Teletrasportati in cima al blocco che stai guardando"

msgid "commands.wedit:inset.explain"
msgstr "Regione inserita."

msgid "commands.wedit:jumpto.explain"
msgstr "Poof!"

msgid "commands.wedit:jumpto.none"
msgstr "Nessun blocco in vista (o troppo lontano)!"

msgid "commands.wedit:kit.description"
msgstr "Dai a te stesso una serie di oggetti per fare le funzioni comuni di worldedit"

msgid "commands.wedit:kit.explain"
msgstr "Kit dato."

msgid "commands.wedit:line.description"
msgstr "Crea una linea tra il primo e il secondo punto di selezione"

msgid "commands.wedit:line.invalidType"
msgstr "questo comando funziona solo con selezioni cuboidi"

msgid "commands.wedit:limit.description"
msgstr "Imposta il numero di blocchi che puoi cambiare per azione"

msgid "commands.wedit:limit.set"
msgstr "Limite di modifica del blocco impostato su %s."

msgid "commands.wedit:limit.tooHigh"
msgstr "Il tuo limite massimo consentito è %s."

msgid "commands.wedit:mask.description"
msgstr "Imposta quali tipo di blocchi un pennello può influenzare"

msgid "commands.wedit:material.description"
msgstr "Imposta il tipo di blocchi che un pennello dovrebbe fare"

msgid "commands.wedit:move.description"
msgstr "Sposta la selezione in una certa direzione"

msgid "commands.wedit:move.explain"
msgstr "Spostati %s blocchi."

msgid "commands.wedit:navwand.description"
msgstr "Datti una bacchetta di navigazione"

msgid "commands.wedit:navwand.explain"
msgstr "Abbassati e usa l'oggetto: passa attraverso i muri; Usa l'oggetto senza abbassarti: salta alla posizione"

msgid "commands.wedit:outset.description"
msgstr "Inizia l'area di selezione"

msgid "commands.wedit:outset.explain"
msgstr "Inizio regione."

msgid "commands.wedit:paste.description"
msgstr "Incolla gli appunti nel mondo"

msgid "commands.wedit:paste.explain"
msgstr "Incollato %s blocchi."

msgid "commands.wedit:paste.noOriginal"
msgstr "Can't paste the clipboard at its original location."

msgid "commands.wedit:pos1.description"
msgstr "Imposta la prima posizione della selezione alla posizione specificata o corrente"

msgid "commands.wedit:pos2.description"
msgstr "Imposta la seconda posizione della selezione alla posizione specificata o corrente"

msgid "commands.wedit:pyramid.description"
msgstr "Genera una piramide"

msgid "commands.wedit:range.description"
msgstr "Imposta quanto lontano può essere usato un pennello da"

msgid "commands.wedit:redo.description"
msgstr "Ripete una certa quantità di azioni"

msgid "commands.wedit:redo.explain"
msgstr "Rifatto %s modifiche disponibili."

msgid "commands.wedit:redo.none"
msgstr "Nulla resta da rifare."

msgid "commands.wedit:replace.description"
msgstr "Sostituisci determinati blocchi nella selezione con altri blocchi"

msgid "commands.wedit:removeabove.description"
msgstr "Remove blocks above you"

msgid "commands.wedit:removebelow.description"
msgstr "Remove blocks below you"

msgid "commands.wedit:removenear.description"
msgstr "Remove nearby blocks"

msgid "commands.wedit:replacenear.description"
msgstr "Replace nearby blocks with other blocks"

msgid "commands.wedit:rotate.description"
msgstr "Ruota la selezione"

msgid "commands.wedit:rotate.explain"
msgstr "Ruotato %s blocchi."

msgid "commands.wedit:rotate.notNinety"
msgstr "'%s' non è un incremento di 90°!"

msgid "commands.wedit:rotate.yOnly"
msgstr "You can only rotate along the Y axis!"

msgid "commands.wedit:sel.clear"
msgstr "Selezione cancellata."

msgid "commands.wedit:sel.cuboid"
msgstr "Cuboid: break block for point 1, use on block for point 2"

msgid "commands.wedit:sel.cyl"
msgstr "Cylinder selector: break block for the center, use on block to expand radius and height"

msgid "commands.wedit:sel.description"
msgstr "Cambia modalità selezione"

msgid "commands.wedit:sel.description.cuboid"
msgstr "Seleziona due angoli di un cuboid"

msgid "commands.wedit:sel.description.cyl"
msgstr "Select a cylinder"

msgid "commands.wedit:sel.description.extend"
msgstr "Modalità selezione cuboid veloce"

msgid "commands.wedit:sel.description.sphere"
msgstr "Select a sphere"

msgid "commands.wedit:sel.extend"
msgstr "Extend: break block for a starting point, use on block to extend"

msgid "commands.wedit:sel.sphere"
msgstr "Sphere selector: break block for the center, use on block to set radius"

msgid "commands.wedit:set.description"
msgstr "Riempi la selezione col campione di un blocco"

msgid "commands.wedit:setbiome.changed"
msgstr "Biomes were changed for approximately %s blocks."

msgid "commands.wedit:setbiome.description"
msgstr "Change the biomes in your selection"

msgid "commands.wedit:setbiome.warning"
msgstr "§eNote: You need to process the world with the WorldEdit app for the biome changes to apply.§r"

msgid "commands.wedit:shift.description"
msgstr "Sposta l'area di selezione"

msgid "commands.wedit:shift.explain"
msgstr "Regione spostata."

msgid "commands.wedit:size.blocks"
msgstr "# of blocks: %s"

msgid "commands.wedit:size.description"
msgstr "Set the size of a brush or get information about the selection"

msgid "commands.wedit:size.distance"
msgstr "Cuboid distance: %s"

msgid "commands.wedit:size.offset"
msgstr "Offset: %s"

msgid "commands.wedit:size.pos1"
msgstr "Position 1: %s"

msgid "commands.wedit:size.pos2"
msgstr "Position 2: %s"

msgid "commands.wedit:size.size"
msgstr "Size: %s"

msgid "commands.wedit:size.type"
msgstr "Type: %s"

msgid "commands.wedit:snow.description"
msgstr "Simulate snow in the area"

msgid "commands.wedit:superpickaxe.area"
msgstr "Super pickaxe mode is now: area."

msgid "commands.wedit:superpickaxe.description"
msgstr "Toggle the super pickaxe"

msgid "commands.wedit:superpickaxe.description"
msgstr "Toggle the super pickaxe"

msgid "commands.wedit:superpickaxe.description.single"
msgstr "Make the super pickaxe break a single block"

msgid "commands.wedit:superpickaxe.description.area"
msgstr "Make the super pickaxe break blocks in a cubic range"

msgid "commands.wedit:superpickaxe.description.recursive"
msgstr "Make the super pickaxe break blocks starting from the initial one"

msgid "commands.wedit:superpickaxe.disabled"
msgstr "Super pickaxe disabled."

msgid "commands.wedit:superpickaxe.enabled"
msgstr "Super pickaxe enabled."

msgid "commands.wedit:superpickaxe.recursive"
msgstr "Super pickaxe mode is now: recursive."

msgid "commands.wedit:superpickaxe.single"
msgstr "Super pickaxe mode is now: single."

msgid "commands.wedit:thaw.description"
msgstr "Melt snow and ice exposed to the sky"

msgid "commands.wedit:stack.description"
msgstr "Ripetere il contenuto della selezione corrente"

msgid "commands.wedit:stack.explain"
msgstr "Creati %s blocchi dalla pila."

msgid "commands.wedit:smooth.description"
msgstr "Leviga la superficie all'interno della selezione"

msgid "commands.wedit:sphere.description"
msgstr "Genera una sfera"

msgid "commands.wedit:thru.description"
msgstr "Teletrasportati attraverso qualsiasi muro che guardi"

msgid "commands.wedit:thru.explain"
msgstr "Whoosh!"

msgid "commands.wedit:thru.none"
msgstr "Non contro o di fronte a un muro per passare attraverso."

msgid "commands.wedit:thru.obstructed"
msgstr "Nessun punto libero trovato davanti."

msgid "commands.wedit:torus.description"
msgstr "Generate a torus."

msgid "commands.wedit:ascend.description"
msgstr "Go up a floor"

msgid "commands.wedit:ascend.obstructed"
msgstr "No free spot above you found."

msgid "commands.wedit:descend.description"
msgstr "Go down a floor"

msgid "commands.wedit:descend.obstructed"
msgstr "No free spot under you found."

msgid "commands.wedit:tracemask.description"
msgstr "Imposta quali tipo di blocchi un pennello può influenzare"

msgid "commands.wedit:trim.description"
msgstr "Minimize the selection to encompass matching blocks"

msgid "commands.wedit:trim.explain"
msgstr "Region trimmed."

msgid "commands.wedit:trim.no-blocks"
msgstr "No blocks matched the trim mask!"

msgid "commands.wedit:toggleplace.complete"
msgstr "Toggled placement position."

msgid "commands.wedit:toggleplace.description"
msgstr "Toggles the placement position used in various WorldEdit operations."

msgid "commands.wedit:tool.bind.selwand"
msgstr "Selezione a bacchetta associata a %s."

msgid "commands.wedit:tool.bind.navwand"
msgstr "Navigazione a bacchetta associata a %s."

msgid "commands.wedit:tool.bind.farwand"
msgstr "Selezione lontana associata a %s."

msgid "commands.wedit:tool.bind.stacker"
msgstr "Strumento impilatore associato a %s."

msgid "commands.wedit:tool.bind.cmd"
msgstr "Command tool bound to %s."

msgid "commands.wedit:tool.bind.repl"
msgstr "Block replacer tool bound to %s."

msgid "commands.wedit:tool.bind.cycler"
msgstr "Block cycler tool bound to %s."

msgid "commands.wedit:tool.description"
msgstr "Ottieni tutti i tipi di strumenti"

msgid "commands.wedit:tool.description.farwand"
msgstr "Strumento di selezione, ma può arrivare più lontano"

msgid "commands.wedit:tool.description.selwand"
msgstr "Strumento di selezione"

msgid "commands.wedit:tool.description.navwand"
msgstr "Strumento di navigazione"

msgid "commands.wedit:tool.description.stacker"
msgstr "Strumento impilatore di blocchi"

msgid "commands.wedit:tool.description.cmd"
msgstr "Command exeution tool; both vanilla and worldedit"

msgid "commands.wedit:tool.description.repl"
msgstr "Block replacer tool"

msgid "commands.wedit:tool.description.cycler"
msgstr "Block cycler tool"

msgid "commands.wedit:tool.description.none"
msgstr "Scollega lo strumento tenuto"

msgid "commands.wedit:tool.unbind"
msgstr "Strumento scollegato dall'oggetto corrente."

msgid "commands.wedit:unstuck.description"
msgstr "Sposta fuori dai blocchi"

msgid "commands.wedit:unstuck.explain"
msgstr "Ecco fatto!"

msgid "commands.wedit:undo.description"
msgstr "Annulla una certa quantità di azioni"

msgid "commands.wedit:undo.explain"
msgstr "Annulla %s modifiche disponibili."

msgid "commands.wedit:undo.none"
msgstr "Niente da annullare."

msgid "commands.wedit:up.description"
msgstr "Sposta su un certo numero di blocchi"

msgid "commands.wedit:up.explain"
msgstr "Whoosh!"

msgid "commands.wedit:wall.description"
msgstr "Genera un muro dalla tua selezione"

msgid "commands.wedit:wand.description"
msgstr "Dai a te stesso una bacchetta di selezione"

msgid "commands.wedit:wand.explain"
msgstr "Break block: select pos #1; \"Use\" on block: select pos #2"

msgid "commands.wedit:worldedit.description"
msgstr "Comandi WorldEdit"

msgid "commands.wedit:worldedit.description.perf"
msgstr "Toggle performance mode for the current session."

msgid "commands.wedit:worldedit.perf.enabled"
msgstr "Performance mode enabled."

msgid "commands.wedit:worldedit.perf.disabled"
msgstr "Performance mode disabled."

msgid "commands.wedit:worldedit.description.version"
msgstr "Ottieni la versione WorldEdit"

msgid "commands.wedit:worldedit.version"
msgstr "Versione WorldEdit: %s"

msgid "howtoplay.category.worldEdit"
msgstr "WorldEdit"

msgid "howtoplay.wedit:quick_start"
msgstr "Avvio Rapido"

msgid "howtoplay.wedit:quick_start.title"
msgstr "Come giocare: rapida introduzione a WorldEdit"

msgid "howtoplay.wedit:license"
msgstr "License"

msgid "howtoplay.wedit:license.title"
msgstr "How to Play: WorldEdit License"

msgid "howtoplay.wedit:quick_start.text.1"
msgstr "Benvenuto! Questo è un porting della mod originale di WorldEdit per Minecraft: Java Edition. Questo addon ti aiuterà a modellare il tuo mondo all'interno di Minecraft."

msgid "howtoplay.wedit:quick_start.header.1"
msgstr "Prima di ogni altra cosa..,"

msgid "howtoplay.wedit:quick_start.text.2"
msgstr "By default, players are not allowed to use WorldEdit. Only those tagged with worldedit permission can use its features. To give yourself permission, enter §e/tag @s add worldedit§r in chat. You should now have access to every WorldEdit command."
<<<<<<< HEAD

=======
>>>>>>> 3b5479af

msgid "howtoplay.wedit:quick_start.text.3"
msgstr "§l§aSuggerimento:§r§a Puoi anche dare ad altri giocatori il permesso modificando §e@s§r§a col nome del giocatore. Dovrai scriverlo tra virgolette se ha uno spazio in esso. Eg: §e/tag \"Steve Wanderer\" add worldedit§r"

msgid "howtoplay.wedit:quick_start.header.2"
msgstr "Luoghi in arrivo"

msgid "howtoplay.wedit:quick_start.text.4"
msgstr "§l§aNota:§r§a I comandi forniti da questo addon usano un punto e virgola (;) invece di uno slash (/). In futuro, Mojang potrebbe aggiungere il supporto dei comandi personalizzati a Minecraft.§r"

msgid "howtoplay.wedit:quick_start.text.5"
msgstr "Andare dal punto A al punto B può a volte essere un problema. Per fortuna, questo addon viene fornito con quello che è noto come una bacchetta di navigazione. Per ottenerne uno, inserisci il comando §e;navwand§r. Una volta che avete questo oggetto, basta interagire con esso per essere teletrasportato al punto che stai guardando. Vuoi ottenere sull'altro lato di una parete o soffitto? Usa la bacchetta mentre ti abbassi per passare attraverso di esso! Bloccato in un blocco? Usare la bacchetta ti farà sbloccare!"

msgid "howtoplay.wedit:quick_start.text.6"
msgstr "§l§aSuggerimento:§r§a Se non vuoi usare la bacchetta di navigazione, queste azioni possono essere fatte anche con i comandi §e;jumpto§r§a, §e;thru§r§a e §e;unstuck§r§a pure§r."

msgid "howtoplay.wedit:quick_start.header.3"
msgstr "Fai una Selezione"

msgid "howtoplay.wedit:quick_start.text.7"
msgstr "Like the original mod, you use what's known as a Selection Wand to easily mark regions of your world for various operations. To get one, grab a wooden axe, or enter the command §e;wand§r. Selections in WorldEdit are cuboid shaped by default. To make a selection, you need to mark the two corners of this cuboid. You mark the first corner by breaking a block at that corner with the wand. You mark the second point by \"using\" the wand on another block. If done correctly, you should see a highlight of your selection."

msgid "howtoplay.wedit:quick_start.text.8"
msgstr "Se non c'è nessun blocco per segnare un angolo, come per esempio in aria, puoi anche usare i comandi §e;pos1§r o §e;pos2§r per contrassegnare rispettivamente il primo e il secondo angolo, come la posizione in cui ti trovi attualmente. Questa non è la stessa posizione §lsu§r cui ti trovi."

msgid "howtoplay.wedit:quick_start.header.4"
msgstr "Fare cose con la tua selezione"

msgid "howtoplay.wedit:quick_start.text.9"
msgstr "Crea una selezione di dimensioni modeste per lavorare e prepara il tuo kit con §e;kit§r. Stiamo provando alcune delle funzionalità che WorldEdit ha da offrire."

msgid "howtoplay.wedit:quick_start.text.10"
msgstr "§71. Place down stone, use the Pattern Picker on it and then use \"Fill Selection\". A cuboid of stone should be made."

msgid "howtoplay.wedit:quick_start.text.11"
msgstr "§r2. Use the Pattern Picker on the air (mobile players must hold the screen with it) and use \"Fill Selection\" again to clear the stone."

msgid "howtoplay.wedit:quick_start.text.12"
msgstr "§73. Place down sandstone and glass, use the Pattern Picker on the sandstone, and sneak and use it on the glass to add to your pattern. Use \"Fill Selection\" and you should have a mix of sandstone and glass."

msgid "howtoplay.wedit:quick_start.text.13"
msgstr "§r4. Take out the Mask Picker in your inventory and use it on the sandstone. Set a block of your choice as your pattern, and use \"Fill Selection\". All sandstone should now be replaced with that block."

msgid "howtoplay.wedit:quick_start.text.14"
msgstr "§75. Ripeti la tua selezione verso l'alto digitando il comando §e;stack 4 up§r§7."

msgid "howtoplay.wedit:quick_start.text.15"
msgstr "Se vuoi puoi annullare ogni cosa usando l'oggetto annullamento fino a quando non puoi annullare ulteriormente."

msgid "howtoplay.wedit:quick_start.header.5"
msgstr "Giocare con i pennelli"

msgid "howtoplay.wedit:quick_start.text.16"
msgstr "1. Prendi una pala di qualsiasi tipo, e posiziona della cobblestone; ne avrete bisogno per il pennello."

msgid "howtoplay.wedit:quick_start.text.17"
msgstr "§72. Use the \"WorldEdit Settings\" item. A menu should appear including \"Brush Settings\". Select that button, then create a new brush as the interface instructs you. Make it a sphere brush of radius 3, and a cobblestone pattern. Confirm the settings and exit the menu."

msgid "howtoplay.wedit:quick_start.text.18"
msgstr "§r3. Mira a terra non vicino a te e interagisci con la pala (ora penello) per posizionare sfere di ciottoli."

msgid "howtoplay.wedit:quick_start.text.19"
msgstr "§74. Enter the brush settings again to set the mask for the brush to `grass`. Use the brush now to make a cobblestone path."

msgid "howtoplay.wedit:quick_start.text.20"
msgstr "§r5. Delete the brush from the menu to disable it."

msgid "howtoplay.wedit:quick_start.header.7"
msgstr "E ora?"

msgid "howtoplay.wedit:quick_start.text.23"
msgstr "Per saperne di più su questo addon, puoi andare alla sua documentazione online qui: §ehttps://worldedit-be-docs.readthedocs.io§r"

msgid "howtoplay.category.minecraft"
msgstr "Minecraft"
<|MERGE_RESOLUTION|>--- conflicted
+++ resolved
@@ -1184,11 +1184,7 @@
 msgstr "Prima di ogni altra cosa..,"
 
 msgid "howtoplay.wedit:quick_start.text.2"
-msgstr "By default, players are not allowed to use WorldEdit. Only those tagged with worldedit permission can use its features. To give yourself permission, enter §e/tag @s add worldedit§r in chat. You should now have access to every WorldEdit command."
-<<<<<<< HEAD
-
-=======
->>>>>>> 3b5479af
+msgstr "Per impostazione predefinita, i giocatori non possono usare WorldEdit. Solo quelli etichettati con il permesso di worldedit possono usare le sue funzionalità. Per darti il permesso, inserisci §e/tag @s add worldedit§r in chat. Ora dovresti avere accesso ad ogni comando WorldEdit."
 
 msgid "howtoplay.wedit:quick_start.text.3"
 msgstr "§l§aSuggerimento:§r§a Puoi anche dare ad altri giocatori il permesso modificando §e@s§r§a col nome del giocatore. Dovrai scriverlo tra virgolette se ha uno spazio in esso. Eg: §e/tag \"Steve Wanderer\" add worldedit§r"
