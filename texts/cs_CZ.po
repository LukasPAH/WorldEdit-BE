msgid ""
msgstr ""
"Plural-Forms: nplurals=4; plural=(n==1) ? 0 : (n>=2 && n<=4) ? 1 : 3;\n"
"X-Crowdin-Project: worldedit-for-bedrock\n"
"X-Crowdin-Project-ID: 492515\n"
"X-Crowdin-Language: cs\n"
"X-Crowdin-SourceKey: msgstr\n"
"X-Crowdin-File: /[SIsilicon.WorldEdit-BE] master/texts/en_US.po\n"
"X-Crowdin-File-ID: 9\n"
"Project-Id-Version: worldedit-for-bedrock\n"
"Content-Type: text/plain; charset=UTF-8\n"
"Language-Team: Czech\n"
"Language: cs_CZ\n"
"PO-Revision-Date: 2022-03-17 02:22\n"

msgid "pack.description"
msgstr "An in-development port of the original Java mod and more! Addon by SIsilicon (§l§b@iSiliconS§r)."

msgid "item.wedit:copy_button"
msgstr "Kopírovat"

msgid "item.wedit:cut_button"
msgstr "Vyjmout"

msgid "item.wedit:paste_button"
msgstr "Vložit"

msgid "item.wedit:undo_button"
msgstr "Vrátit"

msgid "item.wedit:redo_button"
msgstr "Znovu udělat"

msgid "item.wedit:rotate_cw_button"
msgstr "Otočit ve směru hodinových ručiček"

msgid "item.wedit:rotate_ccw_button"
msgstr "Otočit proti směru hodinových ručiček"

msgid "item.wedit:flip_button"
msgstr "Převrátit"

msgid "item.wedit:pattern_picker"
msgstr "Výběr vzoru"

msgid "item.wedit:mask_picker"
msgstr "Výběr masky"

msgid "item.wedit:spawn_glass"
msgstr "Položit sklo"

msgid "item.wedit:selection_fill"
msgstr "Vyplnit výběr"

msgid "item.wedit:selection_wall"
msgstr "Wall Selection"

msgid "item.wedit:selection_outline"
msgstr "Ohraničení výběru"

msgid "item.wedit:draw_line"
msgstr "Nakreslit čáru"

msgid "item.wedit:config_button"
msgstr "Nastavení WorldEdit"

msgid "item.wedit:brush_config_button"
msgstr "Nastavení štětce"

msgid "item.wedit:sphere_button"
msgstr "Kulovitý štětec"

msgid "item.wedit:cylinder_button"
msgstr "Válcový štětec"

msgid "item.wedit:smooth_button"
msgstr "Hladký štětec"

msgid "item.wedit:one_button"
msgstr "Jedna"

msgid "item.wedit:two_button"
msgstr "Dva"

msgid "item.wedit:three_button"
msgstr "Tři"

msgid "item.wedit:four_button"
msgstr "Čtyři"

msgid "item.wedit:five_button"
msgstr "Pět"

msgid "item.wedit:six_button"
msgstr "Šest"

msgid "item.wedit:confirm_button"
msgstr "Ok"

msgid "item.wedit:cancel_button"
msgstr "Zpět"

msgid "item.wedit:prev_button"
msgstr "Previous"

msgid "item.wedit:next_button"
msgstr "Next"

msgid "item.wedit:new_brush_button"
msgstr "Create New Brush"

msgid "item.wedit:inc_entities_on_button"
msgstr "Zahrnout entity do schránky: §aPovoleno§r"

msgid "item.wedit:inc_entities_off_button"
msgstr "Zahrnout entity do schránky: §4Zakázáno§r"

msgid "item.wedit:inc_air_on_button"
msgstr "Zahrnout vzduch do schránky: §aPovoleno§r"

msgid "item.wedit:inc_air_off_button"
msgstr "Zahrnout vzduch do schránky: §4Zakázáno§r"

msgid "item.wedit:blank"
msgstr " "

msgid "worldedit.spawnGlass.error"
msgstr "Zde nelze položit blok."

msgid "worldEdit.selectionFill.noPattern"
msgstr "Musíte zadat blok, na který chcete nastavit výběr!"

msgid "worldedit.patternPicker.add"
msgstr "Blok přidán do vzoru: "

msgid "worldedit.patternPicker.set"
msgstr "Nastavit vzor na blok: "

msgid "worldedit.maskPicker.add"
msgstr "Blok přidán do masky: "

msgid "worldedit.maskPicker.set"
msgstr "Nastavit masku na blok: "

msgid "worldedit.config.editTool"
msgstr "Vyberte štětec, který chcete nastavit."

<<<<<<< HEAD
msgid "worldedit.config.choose.brush"
=======
msgid "worldedit.brushConfig.chooseItem"
msgstr "Hold an item to bind a brush to."

msgid "worldedit.brushConfig.chooseKind"
>>>>>>> b70528d3
msgstr "Vyberte, který druh štětce chcete vyrobit."

msgid "worldedit.config.selectRadius.brush"
msgstr "Vyberte velikost štětce."

msgid "worldedit.config.selectHeight.brush"
msgstr "Vyberte výšku štětce."

msgid "worldedit.config.selectSmooth.brush"
msgstr "Vyberte, jak hladký má být štětec."

msgid "worldedit.config.paternMask.brush"
msgstr "Vytvořte vzor a volitelně masku pro štětec."

msgid "worldedit.config.mask.brush"
msgstr "Vytvořit nepovinnou masku pro štětec."

msgid "worldedit.config.confirm"
msgstr "Je tohle správně?"

msgid "worldedit.config.affects"
msgstr "Ovlivňuje: %s"

msgid "worldedit.config.creates"
msgstr "Vytvoří: %s"

msgid "worldedit.config.radius"
msgstr "Velikost: %s"

msgid "worldedit.config.height"
msgstr "Výška: %s"

msgid "worldedit.config.smooth"
msgstr "Hladkost: %s"

msgid "worldedit.config.set.brush"
msgstr "Štětec nastaven."

msgid "worldedit.config.setGive.brush"
msgstr "Štětec nastaven a přidán do vašeho inventáře."

msgid "worldedit.config.cancel.brush"
msgstr "Nastavování štětce zrušeno."

msgid "worldedit.selection.noPrimary"
msgstr "První výběr ještě nebyl proveden."

msgid "worldedit.selection.cuboid.primary"
msgstr "První pozice nastavena na %s."

msgid "worldedit.selection.cuboid.primaryArea"
msgstr "První pozice nastavena na %1 (%2)."

msgid "worldedit.selection.cuboid.secondary"
msgstr "Druhá pozice nastavena na %s."

msgid "worldedit.selection.cuboid.secondaryArea"
msgstr "Druhá pozice byla nastavena na %1 (%2)."

msgid "worldedit.selection.extend.primaryArea"
msgstr "Started selection at %1 (%2)."

msgid "worldedit.selection.extend.secondaryArea"
msgstr "Extended selection to encompass %1 (%2)."

msgid "worldedit.tool.noItem"
msgstr "An item must be in your main hand."

msgid "worldedit.tool.cantBind"
msgstr "You cannot bind to this kind of item."

msgid "worldedit.tool.noBind"
msgstr "This item is not bound to any tool."

msgid "worldedit.tool.noPerm"
msgstr "You don't have permission to use this item."

msgid "worldedit.tool.fixedBind"
msgstr "The tool on this item cannot be removed or replaced."

msgid "worldedit.permission.granted"
msgstr "§eDostal jste oprávnění používat WorldEdit. Otevřete (Nastavení > Pravidla hry > Rychlý start) pro návod. §r"

msgid "worldedit.permission.revoked"
msgstr "§eVaše povolení k používání Worldedit bylo odstraněno.§r"

msgid "commands.blocks.wedit:changed"
msgstr "%s bloků bylo změněno."

msgid "commands.blocks.wedit:created"
msgstr "%s bloků bylo vytvořeno."

msgid "commands.generic.wedit:commandFail"
msgstr "Provedení tohoto příkazu se nezdařilo."

msgid "commands.generic.wedit:noSelection"
msgstr "Nejprve proveďte výběr."

msgid "commands.generic.wedit:invalidDir"
msgstr "'%s' je neplatný parametr směru!"

msgid "commands.generic.wedit:invalidFlag"
msgstr "Neočekávaný údaj: %s"

msgid "commands.generic.wedit:noClipboard"
msgstr "Vaše schránka je prázdná. Nejprve zkopírujte nebo vyjměte region."

msgid "commands.generic.wedit:noCuboidSelection"
msgstr "Nejdříve proveďte výběr ve tvaru krychle."

msgid "commands.generic.wedit:noPermission"
msgstr "Nemáte oprávnění k provedení tohoto příkazu."

msgid "commands.generic.wedit:outsideWorld"
msgstr "Nelze upravovat nenačtené chunky!"

msgid "commands.generic.wedit:tooBig"
msgstr "Číslo (%1) je příliš velké! Musí být nanejvýš (%2)."

msgid "commands.generic.wedit:tooSmall"
msgstr "Číslo (%1) je příliš malé! Musí být alespoň (%2)."

msgid "commands.generic.wedit:unbindInfo"
msgstr "§7Run §e%s§7 while holding the item to unbind it.§r"

msgid "commands.wedit:brush.bind.sphere"
msgstr "Sphere brush shape equipped (%s)."

msgid "commands.wedit:brush.bind.cylinder"
msgstr "Cylinder brush shape equipped (%1 by %2)."

msgid "commands.wedit:brush.bind.smooth.noFilter"
msgstr "Smooth brush equipped (%1 x %2x)."

msgid "commands.wedit:brush.bind.smooth.filter"
msgstr "Smooth brush equipped (%1 x %2x using filter)."

msgid "commands.wedit:brush.description"
msgstr "Nastavit typ štětce, který držíte"

msgid "commands.wedit:brush.description.none"
msgstr "Unbind a bound brush from your current item"

msgid "commands.wedit:brush.description.sphere"
msgstr "Vytvořit kulovitý štětec"

msgid "commands.wedit:brush.description.cyl"
msgstr "Vytvořit válcovitý štětec"

msgid "commands.wedit:brush.description.smooth"
msgstr "Vytvořit štětec na vyhlazení terénu"

msgid "commands.wedit:brush.mask.set"
msgstr "Brush mask set."

msgid "commands.wedit:brush.mask.disabled"
msgstr "Brush mask disabled."

msgid "commands.wedit:brush.material.set"
msgstr "Brush material set."

msgid "commands.wedit:brush.range.set"
msgstr "Brush range set."

msgid "commands.wedit:brush.size.set"
msgstr "Brush size set."

msgid "commands.wedit:brush.tracemask.set"
msgstr "Trace mask set."

msgid "commands.wedit:brush.tracemask.disabled"
msgstr "Trace mask disabled."

msgid "commands.wedit:brush.noMaterial"
msgstr "Tento štětec nepotřebuje žádný materiál, aby fungoval."

msgid "commands.wedit:brush.unbind"
msgstr "Brush unbound from your current item."

msgid "commands.wedit:clearclipboard.description"
msgstr "Vymazat schránku"

msgid "commands.wedit:clearhistory.description"
msgstr "Vymazat vaši historii úprav"

msgid "commands.wedit.clearhistory.explain"
msgstr "Historie vymazána."

msgid "commands.wedit:contract.explain"
msgstr "Region contracted %s blocks."

msgid "commands.wedit:copy.description"
msgstr "Zkopírovat aktuální výběr do schránky"

msgid "commands.wedit:copy.explain"
msgstr "Zkopírováno %s bloků."

msgid "commands.wedit:cut.description"
msgstr "Odstranit aktuální výběr a umístit jej do schránky"

msgid "commands.wedit:cut.explain"
msgstr "Vyjmout %s bloků."

msgid "commands.wedit:cyl.description"
msgstr "Vygenerovat válec"

msgid "commands.wedit:drawsel.description"
msgstr "Přepnout viditelnost vašeho výběru"

msgid "commands.wedit:drawsel.disabled"
msgstr "Váš výběr již nebude viditelný."

msgid "commands.wedit:drawsel.enabled"
msgstr "Váš výběr bude nyní viditelný."

msgid "commands.wedit:expand.explain"
msgstr "Region expanded %s blocks."

msgid "commands.wedit:faces.description"
msgstr "Vytvořit ohraničení z vašeho výběru"

msgid "commands.wedit:flip.description"
msgstr "Překlopit výběr"

msgid "commands.wedit:flip.explain"
msgstr "Překlopeno %s bloků."

msgid "commands.wedit:flip.notLateral"
msgstr "Nelze překlopit nahoru nebo dolů!"

msgid "commands.wedit:gmask.description"
msgstr "Nastavit globální masku"

msgid "commands.wedit:gmask.disabled"
msgstr "Globální maska je vypnuta."

msgid "commands.wedit:gmask.set"
msgstr "Globální maska nastavena."

msgid "commands.wedit:hcyl.description"
msgstr "Vygenerovat dutý válec"

msgid "commands.wedit:help.header"
msgstr "--- Zobrazení nápovědy stránka %1 z %2 (;help <page>) ---"

msgid "commands.wedit:hpyramid.description"
msgstr "Generovat dutou pyramidu"

msgid "commands.wedit:hsphere.description"
msgstr "Vygenerovat dutou kouli"

msgid "commands.wedit:jumpto.description"
msgstr "Teleportuje vás na vrch bloku, na který se díváte"

msgid "commands.wedit:inset.explain"
msgstr "Region inset."

msgid "commands.wedit:jumpto.explain"
msgstr "Poof!"

msgid "commands.wedit:jumpto.none"
msgstr "Žádný blok v dohledu (nebo příliš daleko)!"

msgid "commands.wedit:kit.description"
msgstr "Dá vám sadu věcí pro používání častých funkcí worldedit"

msgid "commands.wedit:kit.explain"
msgstr "Byla vám dána sada."

msgid "commands.wedit:line.description"
msgstr "Vytvořit čáru mezi vaším prvním a druhým bodem výběru"

msgid "commands.wedit:line.invalidType"
msgstr "this command only works with cuboid selections"

msgid "commands.wedit:mask.description"
msgstr "Nastavte, jaký druh bloků může štětec ovlivnit, pokud nějaký"

msgid "commands.wedit:material.description"
msgstr "Nastavte, jaký druh bloků může štětce pokládat"

msgid "commands.wedit:move.description"
msgstr "Posune výběr v určitém směru"

msgid "commands.wedit:move.explain"
msgstr "Přesunuto %s bloků."

msgid "commands.wedit:navwand.description"
msgstr "Dá vám navigační hůlku"

msgid "commands.wedit:navwand.explain"
msgstr "Skrčit a použít: projít skrz zdi; použít bez skrčení: přeskočit na místo"

msgid "commands.wedit:outset.explain"
msgstr "Region outset."

msgid "commands.wedit:paste.description"
msgstr "Vložte svou schránku do světa"

msgid "commands.wedit:paste.explain"
msgstr "Vloženo %s bloků."

msgid "commands.wedit:pos1.description"
msgstr "Nastavte první pozici vašeho výběru na vybranou nebo aktuální pozici"

msgid "commands.wedit:pos2.description"
msgstr "Nastavte druhou pozici vašeho výběru na vybranou nebo aktuální pozici"

msgid "commands.wedit:pyramid.description"
msgstr "Vytvořit pyramidu"

msgid "commands.wedit:range.description"
msgstr "Nastavit, jak daleko se může používat štětec"

msgid "commands.wedit:redo.description"
msgstr "Znovu udělat určitý počet akcí"

msgid "commands.wedit:redo.explain"
msgstr "Znovu uděláno %s dostupných úprav."

msgid "commands.wedit:redo.none"
msgstr "Nothing left to redo."

msgid "commands.wedit:replace.description"
msgstr "Replace certain blocks in the selection with other blocks"

msgid "commands.wedit:rotate.description"
msgstr "Rotate the selection"

msgid "commands.wedit:rotate.explain"
msgstr "Rotated %s blocks."

msgid "commands.wedit:rotate.notNinety"
msgstr "'%s' is not an increment of 90°!"

msgid "commands.wedit:sel.clear"
msgstr "Selection cleared."

msgid "commands.wedit:sel.cuboid"
msgstr "Cuboid: tap while sneaking for point 1, tap without sneaking for point 2"

msgid "commands.wedit:sel.description"
msgstr "Change selection mode"

msgid "commands.wedit:sel.extend"
msgstr "Extend: tap while sneaking for a starting point, tap without sneaking to extend"

msgid "commands.wedit:set.description"
msgstr "Fill the selection with a block pattern"

msgid "commands.wedit:shift.explain"
msgstr "Region shifted."

msgid "commands.wedit:size.description"
msgstr "Set the size of a brush"

msgid "commands.wedit:stack.description"
msgstr "Repeat the contents of the current selection"

msgid "commands.wedit:stack.explain"
msgstr "Created %s blocks from stacking."

msgid "commands.wedit:smooth.description"
msgstr "Smooth the surface within the selection"

msgid "commands.wedit:sphere.description"
msgstr "Generate a sphere"

msgid "commands.wedit:thru.description"
msgstr "Teleport through any wall you look at"

msgid "commands.wedit:thru.explain"
msgstr "Whoosh!"

msgid "commands.wedit:thru.none"
msgstr "Not against or facing a wall to go through."

msgid "commands.wedit:thru.obstructed"
msgstr "No free spot ahead of you found."

msgid "commands.wedit:tracemask.description"
msgstr "Set what kind of blocks a brush can be used on"

msgid "commands.wedit:tool.description"
msgstr "Get all sorts of tools"

msgid "commands.wedit:tool.bind.selwand"
msgstr "Selection wand bound to %s."

msgid "commands.wedit:tool.bind.navwand"
msgstr "Navigation wand bound to %s."

msgid "commands.wedit:tool.bind.farwand"
msgstr "Far selection wand bound to %s."

msgid "commands.wedit:tool.bind.stacker"
msgstr "Stacker tool bound to %s."

msgid "commands.wedit:tool.description.selwand"
msgstr "Selection tool"

msgid "commands.wedit:tool.description.navwand"
msgstr "Navigation tool"

msgid "commands.wedit:tool.description.stacker"
msgstr "Block stacker tool"

msgid "commands.wedit:tool.description.none"
msgstr "Unbind held tool"

msgid "commands.wedit:tool.unbind"
msgstr "Tool unbound from your current item."

msgid "commands.wedit:unstuck.description"
msgstr "Move out of blocks"

msgid "commands.wedit:unstuck.explain"
msgstr "There you go!"

msgid "commands.wedit:undo.description"
msgstr "Undo a certain amount of actions"

msgid "commands.wedit:undo.explain"
msgstr "Undid %s available edits."

msgid "commands.wedit:undo.none"
msgstr "Nothing left to undo."

msgid "commands.wedit:up.description"
msgstr "Move up a certain number of blocks"

msgid "commands.wedit:up.explain"
msgstr "Whoosh!"

msgid "commands.wedit:wall.description"
msgstr "Generate a wall from your selection"

msgid "commands.wedit:wand.description"
msgstr "Give yourself a selection wand"

msgid "commands.wedit:wand.explain"
msgstr "Sneak and tap block: select pos #1; Tap block without sneak: select pos #2"

msgid "commands.wedit:worldedit.description"
msgstr "WorldEdit commands"

msgid "commands.wedit:worldedit.description.version"
msgstr "Get WorldEdit version"

msgid "commands.wedit:worldedit.version"
msgstr "WorldEdit version: %s"

msgid "howtoplay.category.worldEdit"
msgstr "WorldEdit"

msgid "howtoplay.wedit:quick_start"
msgstr "Quick Start"

msgid "howtoplay.wedit:quick_start.title"
msgstr "How to Play: Quick Start to WorldEdit"

msgid "howtoplay.wedit:quick_start.text.1"
msgstr "Welcome! This is a port of the original WorldEdit mod for Minecraft: Java Edition. This addon will help you shape your world right inside Minecraft."

msgid "howtoplay.wedit:quick_start.header.1"
msgstr "Before Anything Else..,"

msgid "howtoplay.wedit:quick_start.text.2"
msgstr "By default, players are not allowed to use WorldEdit. Only those tagged with worldedit permission can use its features. To give yourself permission, enter §e/tag @s add worldedit§r in chat. You should now have access to every WorldEdit command."

msgid "howtoplay.wedit:quick_start.text.3"
msgstr "§l§aTip:§r§a You can also give other players permission by changing §e@s§r§a to the player's name. You'll need to surround it in quotes if it has a space in it. Eg: §e/tag \"Steve Wanderer\" add worldedit§r"

msgid "howtoplay.wedit:quick_start.header.2"
msgstr "Going places"

msgid "howtoplay.wedit:quick_start.text.4"
msgstr "§l§aNotice:§r§a The commands provided by this addon use a semicolon (;) instead of a forward slash (/). In the future, Mojang might add actual custom commands support to Minecraft.§r"

msgid "howtoplay.wedit:quick_start.text.5"
msgstr "Getting from point A to point B can sometimes be a hassle. Luckily, this addon comes with what's known as a Navigation Wand. To get one, you can either have a compass in your inventory, or enter the command §e;navwand§r. Once you have this item, just interact with it to get teleported to the spot you are looking at. Want to get on the otherside of a wall or ceiling? Use the wand while sneaking to go right through it! Stuck in a block? Using the wand will get you unstuck!"

msgid "howtoplay.wedit:quick_start.text.6"
msgstr "§l§aTip:§r§a If you don't want to use the navigation wand, these actions can also be done with the commands §e;jumpto§r§a, §e;thru§r§a and §e;unstuck§r§a as well§r."

msgid "howtoplay.wedit:quick_start.header.3"
msgstr "Výběr"

msgid "howtoplay.wedit:quick_start.text.7"
msgstr "Like the original mod, you use what's known as a Selection Wand to easily mark regions of your world for various operations. To get one, grab a wooden axe, or enter the command §e;wand§r. Selections in WorldEdit are cuboid shaped by default. To make a selection, you need to mark the two corners of this cuboid. You mark the first corner by using the wand on a block at that corner while sneaking. You mark the second point by using it on a block §lwithout§r sneaking. If done correctly, you should see a highlight of your selection."

msgid "howtoplay.wedit:quick_start.text.8"
msgstr "If there's no block for you to mark a corner with, like high in the air, you can also use the commands §e;pos1§r or §e;pos2§r to mark the first and second corner respectively, as the position you are currently standing in. This is not the same as the position you are standing §lon§r."

msgid "howtoplay.wedit:quick_start.header.4"
msgstr "Doing stuff with your selection"

msgid "howtoplay.wedit:quick_start.text.9"
msgstr "Make a modest sized selection to work with and get your kit ready with §e;kit§r. We're going to try some of the features WorldEdit has to offer."

msgid "howtoplay.wedit:quick_start.text.10"
msgstr "§71. Place down stone, use the Pattern Picker on it and then use \"Selection Fill\". A cuboid of stone should be made."

msgid "howtoplay.wedit:quick_start.text.11"
msgstr "§r2. Use the Pattern Picker on the air (mobile players must hold the screen with it) and use \"Selection Fill\" again to clear the stone."

msgid "howtoplay.wedit:quick_start.text.12"
msgstr "§73. Place down sandstone and glass, use the Pattern Picker on the sandstone, and sneak and use it on the glass to add to your pattern. Use \"Selection Fill\" and you should have a mix of sandstone and glass."

msgid "howtoplay.wedit:quick_start.text.13"
msgstr "§r4. Take out the Mask Picker in your inventory and use it on the sandstone. Set a block of your choice as your pattern, and use \"Selection Fill\". All sandstone should now be replaced with that block."

msgid "howtoplay.wedit:quick_start.text.14"
msgstr "§75. Repeat your selection upwards by typing the command §e;stack 4 up§r§7."

msgid "howtoplay.wedit:quick_start.text.15"
msgstr "If you want to you can undo everthing by using the undo item until you can't undo any further."

msgid "howtoplay.wedit:quick_start.header.5"
msgstr "Playing with brushes"

msgid "howtoplay.wedit:quick_start.text.16"
msgstr "1. Get a shovel of any type, and place down cobblestone; you'll need it for the brush."

msgid "howtoplay.wedit:quick_start.text.17"
msgstr "§72. Use the \"WorldEdit Settings\" item. A menu in your hotbar should appear including \"Brush Settings\". Select the item, then select the shovel to bind to. Make it a sphere brush of radius 3, and a cobblestone pattern. Confirm the settings and exit the menu."

msgid "howtoplay.wedit:quick_start.text.18"
msgstr "§r3. Aim at the ground not near you and interact with the shovel (now brush) to place cobblestone spheres."

msgid "howtoplay.wedit:quick_start.text.19"
msgstr "§74. Make it so the brush only affects grass with §e;mask grass§r§7 while holding it. Use the brush now to make a cobblestone path."

msgid "howtoplay.wedit:quick_start.text.20"
msgstr "§r5. Disable the brush with §e;br none§r."

msgid "howtoplay.wedit:quick_start.header.7"
msgstr "Co teď?"

msgid "howtoplay.wedit:quick_start.text.23"
msgstr "Pro více informací o tomto addonu jděte na webovou stránku s dokumentací: §ehttps://worldedit-be-docs.readthedocs.io§r"

msgid "howtoplay.category.minecraft"
msgstr "Minecraft"
<|MERGE_RESOLUTION|>--- conflicted
+++ resolved
@@ -145,14 +145,7 @@
 msgid "worldedit.config.editTool"
 msgstr "Vyberte štětec, který chcete nastavit."
 
-<<<<<<< HEAD
 msgid "worldedit.config.choose.brush"
-=======
-msgid "worldedit.brushConfig.chooseItem"
-msgstr "Hold an item to bind a brush to."
-
-msgid "worldedit.brushConfig.chooseKind"
->>>>>>> b70528d3
 msgstr "Vyberte, který druh štětce chcete vyrobit."
 
 msgid "worldedit.config.selectRadius.brush"
