msgid ""
msgstr ""
"Plural-Forms: nplurals=2; plural=(n != 1);\n"
"X-Crowdin-Project: worldedit-for-bedrock\n"
"X-Crowdin-Project-ID: 492515\n"
"X-Crowdin-Language: pt-PT\n"
"X-Crowdin-SourceKey: msgstr\n"
"X-Crowdin-File: /[SIsilicon.WorldEdit-BE] master/texts/en_US.po\n"
"X-Crowdin-File-ID: 14\n"
"Project-Id-Version: worldedit-for-bedrock\n"
"Content-Type: text/plain; charset=UTF-8\n"
"Language-Team: Portuguese\n"
"Language: pt_PT\n"
"PO-Revision-Date: 2024-09-06 02:27\n"

msgid "pack.description"
msgstr "An in-development port of the original Java mod and more! Addon by SIsilicon (§l§b@iSiliconS§r)."

msgid "script.watchdog.error.hang"
msgstr "§cWorldEdit's scripts have stopped! Reset them with §r/reload§c or restart the world.§r"

msgid "item.wedit:copy_button"
msgstr "Copiar"

msgid "item.wedit:cut_button"
msgstr "Cortar"

msgid "item.wedit:paste_button"
msgstr "Colar"

msgid "item.wedit:undo_button"
msgstr "Desfazer"

msgid "item.wedit:redo_button"
msgstr "Refazer"

msgid "item.wedit:rotate_cw_button"
msgstr "Rotate Clockwise"

msgid "item.wedit:rotate_ccw_button"
msgstr "Rotate Counter-Clockwise"

msgid "item.wedit:flip_button"
msgstr "Flip"

msgid "item.wedit:pattern_picker"
msgstr "Pattern Picker"

msgid "item.wedit:mask_picker"
msgstr "Mask Picker"

msgid "item.wedit:spawn_glass"
msgstr "Spawn Glass Block"

msgid "item.wedit:selection_fill"
msgstr "Fill Selection"

msgid "item.wedit:selection_wall"
msgstr "Wall Selection"

msgid "item.wedit:selection_outline"
msgstr "Outline Selection"

msgid "item.wedit:selection_hollow"
msgstr "Hollow Selection"

msgid "item.wedit:selection_stack"
msgstr "Stack Selection"

msgid "item.wedit:selection_move"
msgstr "Move Selection"

msgid "item.wedit:draw_line"
msgstr "Desenhar Linha"

msgid "item.wedit:draw_line"
msgstr "Desenhar Linha"

msgid "item.wedit:draw_sphere"
msgstr "Draw Sphere"

msgid "item.wedit:draw_cylinder"
msgstr "Draw Cylinder"

msgid "item.wedit:draw_pyramid"
msgstr "Draw Pyramid"

msgid "worldEdit.selectionFill.noPattern"
msgstr "You need to specify a block to set the selection to!"

msgid "worldedit.patternPicker.add"
msgstr "Added block to pattern: "

msgid "worldedit.patternPicker.set"
msgstr "Set pattern to block: "

msgid "worldedit.maskPicker.add"
msgstr "Added block to mask: "

msgid "worldedit.maskPicker.set"
msgstr "Set mask to block: "

msgid "worldedit.config.mainMenu"
msgstr "WorldEdit Settings"

msgid "worldedit.config.brushes"
msgstr "Brushes"

msgid "worldedit.config.tools"
msgstr "Tools"

msgid "worldedit.config.gradients"
msgstr "Gradients"

msgid "worldedit.config.general"
msgstr "General"

msgid "worldedit.config.general.includeEntities"
msgstr "Include Entities in Clipboard"

msgid "worldedit.config.general.includeAir"
msgstr "Include Air in Clipboard"

msgid "worldedit.config.general.perfMode"
msgstr "Performance Mode"

msgid "worldedit.config.general.drawOutlines"
msgstr "Draw Outlines"

msgid "worldedit.config.general.drawOutlines.off"
msgstr "Off"

msgid "worldedit.config.general.drawOutlines.self"
msgstr "Visible to Self"

msgid "worldedit.config.general.drawOutlines.all"
msgstr "Visible to Everyone"

msgid "worldedit.config.general.selectMode"
msgstr "Selection Mode"

msgid "worldedit.config.newTool"
msgstr "Create New Tool"

msgid "worldedit.config.newBrush"
msgstr "Create New Brush"

msgid "worldedit.config.newGradient"
msgstr "Create New Gradient"

msgid "worldedit.selectionMode.cuboid"
msgstr "Cuboid"

msgid "worldedit.selectionMode.extend"
msgstr "Extend"

msgid "worldedit.selectionMode.sphere"
msgstr "Sphere"

msgid "worldedit.selectionMode.cylinder"
msgstr "Cylinder"

msgid "worldedit.regionMode.selectOp"
msgstr "Select Region Operation"

msgid "worldedit.regionMode.fill"
msgstr "Fill Mode"

msgid "worldedit.regionMode.outline"
msgstr "Outline Mode"

msgid "worldedit.regionMode.wall"
msgstr "Wall Mode"

msgid "worldedit.regionMode.hollow"
msgstr "Hollow Mode"

msgid "worldedit.regionMode.stack"
msgstr "Stack Mode"

msgid "worldedit.regionMode.move"
msgstr "Move Mode"

msgid "worldedit.genMode.selectOp"
msgstr "Select Shape to Generate"

msgid "worldedit.genMode.line"
msgstr "Line"

msgid "worldedit.genMode.sphere"
msgstr "Sphere"

msgid "worldedit.genMode.cylinder"
msgstr "Cylinder"

msgid "worldedit.genMode.pyramid"
msgstr "Pyramid"

msgid "worldedit.stack.title"
msgstr "Select stack amount"

msgid "worldedit.move.title"
msgstr "Select move amount"

msgid "worldedit.config.tool.noProps"
msgstr "No Tool Properties"

msgid "worldedit.config.tool.noProps.detail"
msgstr "This tool has no properties to change."

msgid "worldedit.config.tool.selection"
msgstr "Selection Wand"

msgid "worldedit.config.tool.far_selection"
msgstr "Far Selection Wand"

msgid "worldedit.config.tool.navigation"
msgstr "Navigation Wand"

msgid "worldedit.config.tool.stacker"
msgstr "Stacker Tool"

msgid "worldedit.config.tool.cmd"
msgstr "Command Tool"

msgid "worldedit.config.tool.repl"
msgstr "Block Replacer Tool"

msgid "worldedit.config.tool.cycle"
msgstr "Block Cycler Tool"

msgid "worldedit.config.brush.sphere"
msgstr "Sphere Brush"

msgid "worldedit.config.brush.cylinder"
msgstr "Cylinder Brush"

msgid "worldedit.config.brush.smooth"
msgstr "Smooth Brush"

msgid "worldedit.config.brush.struct"
msgstr "Structure Brush"

msgid "worldedit.config.brush.erode"
msgstr "Erosion Brush"

msgid "worldedit.config.brush.overlay"
msgstr "Overlay Brush"

msgid "worldedit.config.gradient.use"
msgstr "Use Gradient in Pattern Picker"

msgid "worldedit.config.gradient.remove"
msgstr "Delete Gradient"

msgid "worldedit.config.gradient.add"
msgstr "Add new Gradient"

msgid "worldedit.config.gradient.noId"
msgstr "No Gradient ID specified."

msgid "worldedit.config.gradient.dupeId"
msgstr "Gradient ID already exists."

msgid "worldedit.config.chooseItem"
msgstr "Hold an item to bind to."

msgid "worldedit.config.choose.brush"
msgstr "Choose what kind of brush to make."

msgid "worldedit.config.choose.tool"
msgstr "Choose what kind of tool to make."

msgid "worldedit.config.gradient.promptName"
msgstr "Insert Gradient ID Here"

msgid "worldedit.config.patternMask.brush"
msgstr "Make a pattern and optional mask for the brush."

msgid "worldedit.config.pattern.tool"
msgstr "Make a pattern for the tool."

msgid "worldedit.config.mask.tool"
msgstr "Make an optional mask for the tool."

msgid "worldedit.config.mask.brush"
msgstr "Make an optional mask for the brush."

msgid "worldedit.config.confirm"
msgstr "Is this Ok?"

msgid "worldedit.config.confirm.create"
msgstr "Are you ok with the setup you made?"

msgid "worldedit.config.confirm.delete"
msgstr "Are you sure you want to unbind this item?"

msgid "worldedit.config.name"
msgstr "Name"

msgid "worldedit.config.radius"
msgstr "Size"

msgid "worldedit.config.height"
msgstr "Height"

msgid "worldedit.config.smooth"
msgstr "Smoothness"

msgid "worldedit.config.range"
msgstr "Range"

msgid "worldedit.config.amount"
msgstr "Amount"

msgid "worldedit.config.pattern"
msgstr "Pattern"

msgid "worldedit.config.pattern.noPattern"
msgstr "No pattern specified."

msgid "worldedit.config.pattern.invalidPattern"
msgstr "Invalid pattern specified."

msgid "worldedit.config.mask"
msgstr "Mask"

msgid "worldedit.config.mask.invalidMask"
msgstr "Invalid mask specified."

msgid "worldedit.config.hollow"
msgstr "Hollow"

msgid "worldedit.config.depth"
msgstr "Depth"

msgid "worldedit.config.erosion"
msgstr "Erosion Type"

msgid "worldedit.config.structures"
msgstr "Structures"

msgid "worldedit.config.blend"
msgstr "Blend Amount"

msgid "worldedit.config.mask.height"
msgstr "Height Mask"

msgid "worldedit.config.usePicker"
msgstr "Use Block Picker"

msgid "worldedit.config.command"
msgstr "Command"

msgid "worldedit.config.command.noCommand"
msgstr "No command specified."

msgid "worldedit.config.command.isWorldEdit"
msgstr "Is WorldEdit Command"

msgid "worldedit.selection.noPrimary"
msgstr "First selection has not been made yet."

msgid "worldedit.selection.cuboid.primary"
msgstr "Primeira posição definida em %s."

msgid "worldedit.selection.cuboid.primaryArea"
msgstr "Primeira posição definida em %1 (%2)."

msgid "worldedit.selection.cuboid.secondary"
msgstr "Segunda posição definida em %s."

msgid "worldedit.selection.cuboid.secondaryArea"
msgstr "Segunda posição definida em %1 (%2)."

msgid "worldedit.selection.cylinder.primary"
msgstr "Starting a new cylindrical selection at %s."

msgid "worldedit.selection.cylinder.secondaryArea"
msgstr "Radius set to %1/%2 blocks (~%3)."

msgid "worldedit.selection.extend.primaryArea"
msgstr "Started selection at %1 (%2)."

msgid "worldedit.selection.extend.secondaryArea"
msgstr "Extended selection to encompass %1 (%2)."

msgid "worldedit.selection.sphere.primary"
msgstr "Raio definido para %1."

msgid "worldedit.selection.sphere.secondaryArea"
msgstr "Raio definido para %1 (~%2)."

msgid "worldedit.tool.noItem"
msgstr "An item must be in your main hand."

msgid "worldedit.tool.cantBind"
msgstr "You cannot bind to this kind of item."

msgid "worldedit.tool.noBind"
msgstr "This item is not bound to any tool."

msgid "worldedit.tool.noPerm"
msgstr "You don't have permission to use this item."

msgid "worldedit.tool.fixedBind"
msgstr "The tool on this item cannot be removed or replaced."

msgid "worldedit.permission.granted"
msgstr "§eYou have been given WorldEdit permissions. Go to (Settings > How to Play > Quick Start) for a guide.§r"

msgid "worldedit.permission.revoked"
msgstr "§eYour WorldEdit permissions have been removed.§r"

msgid "worldedit.whitelist.enabled"
msgstr "Whitelist enabled. Grant yourself permission by running the command §e/tag @s add worldedit§r."

msgid "worldedit.whitelist.disabled"
msgstr "Whitelist disabled."

msgid "worldedit.whitelist.status.on"
msgstr "The whitelist is currently on."

msgid "worldedit.whitelist.status.off"
msgstr "The whitelist is currently off."

msgid "worldedit.error.saveHistory"
msgstr "Failed to save history point!"

msgid "worldedit.error.loadHistory"
msgstr "Failed to load history point!"

msgid "worldedit.error.stillRecording"
msgstr "History is still being recorded!"

msgid "worldedit.error.tickArea"
msgstr "Failed to create a temporary ticking area!"

msgid "commands.blocks.wedit:changed"
msgstr "%s blocks have been changed."

msgid "commands.blocks.wedit:created"
msgstr "%s blocks have been created."

msgid "commands.generic.wedit:commandFail"
msgstr "Failed to execute this command."

msgid "commands.generic.wedit:noSelection"
msgstr "Make a selection first."

msgid "commands.generic.wedit:invalidDir"
msgstr "'%s' is an invalid direction argument!"

msgid "commands.generic.wedit:invalidFlag"
msgstr "Unexpected flag: %s"

msgid "commands.generic.wedit:noClipboard"
msgstr "Your clipboard is empty. Copy or cut a region first."

msgid "commands.generic.wedit:noCuboidSelection"
msgstr "Make a cuboid selection first."

msgid "commands.generic.wedit:noPermission"
msgstr "You don't have the permission to execute this command."

msgid "commands.generic.wedit:outsideWorld"
msgstr "Cannot modify unloaded chunks!"

msgid "commands.generic.wedit:outsideWorld.detail"
msgstr "§eTip: To load more chunks, increase your simulation distance, or add ticking areas where you're operating.§r"

msgid "commands.generic.wedit:tooBig"
msgstr "The number (%1) is too big! It must be at most (%2)."

msgid "commands.generic.wedit:tooSmall"
msgstr "The number (%1) is too small! It must be at least (%2)."

msgid "commands.generic.wedit:blockLimit"
msgstr "Demasiados blocos!"

msgid "commands.generic.wedit:unbindInfo"
msgstr "§7Run §e%s§7 while holding the item to unbind it.§r"

msgid "commands.wedit:biomeinfo.lineofsight"
msgstr "Biome at line of sight point: %s"

msgid "commands.wedit:biomeinfo.description"
msgstr "Retrieve the kinds of biomes in your selection"

msgid "commands.wedit:biomeinfo.position"
msgstr "Biome at your position: %s"

msgid "commands.wedit:biomeinfo.selection"
msgstr "Biomes in your selection: %s"

msgid "commands.wedit:blockid.description"
msgstr "Prints the id and states of the block you're looking at."

msgid "commands.wedit:blockid.noBlock"
msgstr "Look at the block you want the id and states of."

msgid "commands.wedit:brush.bind.sphere"
msgstr "Sphere brush shape equipped (%s)."

msgid "commands.wedit:brush.bind.cylinder"
msgstr "Cylinder brush shape equipped (%1 by %2)."

msgid "commands.wedit:brush.bind.smooth.noFilter"
msgstr "Smooth brush equipped (%1 x %2x)."

msgid "commands.wedit:brush.bind.smooth.filter"
msgstr "Smooth brush equipped (%1 x %2x using filter)."

msgid "commands.wedit:brush.bind.clipboard"
msgstr "Clipboard brush equipped."

msgid "commands.wedit:brush.bind.struct"
msgstr "Structure brush equipped."

msgid "commands.wedit:brush.bind.erode"
msgstr "Erosion brush equipped (%s)."

msgid "commands.wedit:brush.bind.overlay"
msgstr "Overlay brush equipped (%s)."

msgid "commands.wedit:brush.description"
msgstr "Set the type of a brush being held"

msgid "commands.wedit:brush.description.none"
msgstr "Unbind a bound brush from your current item"

msgid "commands.wedit:brush.description.sphere"
msgstr "Create a sphere brush"

msgid "commands.wedit:brush.description.cyl"
msgstr "Create a cylinder brush"

msgid "commands.wedit:brush.description.smooth"
msgstr "Create a terrain smoothing brush"

msgid "commands.wedit:brush.description.struct"
msgstr "Creates a brush that places structures"

msgid "commands.wedit:brush.description.erode"
msgstr "Creates a terrain shaping brush"

msgid "commands.wedit:brush.description.overlay"
msgstr "Creates a terrain overlaying brush"

msgid "commands.wedit:brush.mask.set"
msgstr "Brush mask set."

msgid "commands.wedit:brush.mask.disabled"
msgstr "Brush mask disabled."

msgid "commands.wedit:brush.material.set"
msgstr "Brush material set."

msgid "commands.wedit:brush.range.set"
msgstr "Brush range set."

msgid "commands.wedit:brush.size.set"
msgstr "Brush size set."

msgid "commands.wedit:brush.tracemask.set"
msgstr "Trace mask set."

msgid "commands.wedit:brush.tracemask.disabled"
msgstr "Trace mask disabled."

msgid "commands.wedit:brush.tooLarge"
msgstr "Maximum allowed brush radius: %s"

msgid "commands.wedit:brush.noMaterial"
msgstr "This brush does not require a material to work."

msgid "commands.wedit:brush.noSize"
msgstr "This brush has no configurable size."

msgid "commands.wedit:brush.unbind"
msgstr "Brush unbound from your current item."

msgid "commands.wedit:butcher.description"
msgstr "Kill nearby entities."

msgid "commands.wedit:butcher.explain"
msgstr "Killed %s entities."

msgid "commands.wedit:calc.description"
msgstr "Evaluate a mathematical expression."

msgid "commands.wedit:calc.invalid"
msgstr "'%s' could not be parsed as a valid expression."

msgid "commands.wedit:cancel.description"
msgstr "Cancels one of, or all your active jobs."

msgid "commands.wedit:cancel.explain"
msgstr "Cancelled job number %s."

msgid "commands.wedit:cancel.explain.all"
msgstr "Cancelled all %s jobs."

msgid "commands.wedit:cancel.none"
msgstr "There is no job with that id."

msgid "commands.wedit:cancel.none.all"
msgstr "There are no jobs to cancel."

msgid "commands.wedit:ceiling.description"
msgstr "Go to the ceiling."

msgid "commands.wedit:center.description"
msgstr "Set the center block(s)."

msgid "commands.wedit:chunk.description"
msgstr "Select your current, or specified chunk."

msgid "commands.wedit:chunk.selected-multiple"
msgstr "Chunks selected: (%1) - (%2)."

msgid "commands.wedit:chunk.selected"
msgstr "Chunk selected: (%1)."

msgid "commands.wedit:clearclipboard.description"
msgstr "Clear your clipboard"

msgid "commands.wedit:clearclipboard.explain"
msgstr "Cleared clipboard."

msgid "commands.wedit:clearhistory.description"
msgstr "Clear your editing history"

msgid "commands.wedit:clearhistory.explain"
msgstr "History cleared."

msgid "commands.wedit:contract.description"
msgstr "Contract the selection area"

msgid "commands.wedit:contract.explain"
msgstr "Region contracted %s blocks."

msgid "commands.wedit:copy.description"
msgstr "Copy the current selection to the clipboard"

msgid "commands.wedit:copy.explain"
msgstr "Copied %s blocks."

msgid "commands.wedit:count.description"
msgstr "Count the number of blocks that match a mask"

msgid "commands.wedit:count.explain"
msgstr "Found %s blocks."

msgid "commands.wedit:cut.description"
msgstr "Remove your current selection and place it in the clipboard"

msgid "commands.wedit:cut.explain"
msgstr "Cut %s blocks."

msgid "commands.wedit:cyl.description"
msgstr "Generate a cylinder"

msgid "commands.wedit:distr.description"
msgstr "Analyse the amount of different blocks in the selection"

msgid "commands.wedit:drain.description"
msgstr "Drain nearby fluids"

msgid "commands.wedit:drain.noFluid"
msgstr "You need to be close to some water or lava to drain."

msgid "commands.wedit:drawsel.description"
msgstr "Toggle your selection's visibility"

msgid "commands.wedit:drawsel.disabled"
msgstr "Your selections will no longer be visible."

msgid "commands.wedit:drawsel.enabled"
msgstr "Your selections will now be visible."

msgid "commands.wedit:expand.description"
msgstr "Expand the selection area"

msgid "commands.wedit:expand.description.vert"
msgstr "Vertically expand your selection to world height limits"

msgid "commands.wedit:expand.explain"
msgstr "Region expanded %s blocks."

msgid "commands.wedit:export.description"
msgstr "Exports the selection for later use."

msgid "commands.wedit:export.explain"
msgstr "%s has been exported."

msgid "commands.wedit:export.otherWorlds"
msgstr "§eNote: To use exported structures in other worlds, the WorldEdit app is required to extract it for external use.§r"

msgid "commands.wedit:extinguish.description"
msgstr "Extinguish nearby fires"

msgid "commands.wedit:faces.description"
msgstr "Generate an outline from your selection"

msgid "commands.wedit:fill.description"
msgstr "Fill an area with certain blocks"

msgid "commands.wedit:fillr.description"
msgstr "Recursively fill an area with certain blocks"

msgid "commands.wedit:fixlava.description"
msgstr "Make nearby flowing lava blocks source blocks"

msgid "commands.wedit:fixlava.noLava"
msgstr "You need to be close to some lava to fix."

msgid "commands.wedit:fixwater.description"
msgstr "Make nearby flowing water blocks source blocks"

msgid "commands.wedit:fixwater.noWater"
msgstr "You need to be close to some water to fix."

msgid "commands.wedit:flip.description"
msgstr "Flip the selection"

msgid "commands.wedit:flip.explain"
msgstr "Flipped %s blocks."

msgid "commands.wedit:flip.notLateral"
msgstr "Cannot flip up or down!"

msgid "commands.wedit:gen.description"
msgstr "Generate any kind of shape in your selection"

msgid "commands.wedit:gmask.description"
msgstr "Set the global mask"

msgid "commands.wedit:gmask.disabled"
msgstr "Global mask disabled."

msgid "commands.wedit:gmask.set"
msgstr "Global mask set."

msgid "commands.wedit:gradient.create"
msgstr "Gradient %s created."

msgid "commands.wedit:gradient.description"
msgstr "Create a gradient to use in patterns."

msgid "commands.wedit:green.description"
msgstr "Turn nearby dirt into grass"

msgid "commands.wedit:hcyl.description"
msgstr "Generate a hollow cylinder"

msgid "commands.wedit:help.header"
msgstr "--- Showing help page %1 of %2 (;help <page>) ---"

msgid "commands.wedit:hollow.description"
msgstr "Hollow out the objects contained in your selection"

msgid "commands.wedit:hpos1.description"
msgstr "Set the first position of your selection to the position of the block you're facing"

msgid "commands.wedit:hpos2.description"
msgstr "Set the second position of your selection to the position of the block you're facing"

msgid "commands.wedit:hpyramid.description"
msgstr "Generate a hollow pyramid"

msgid "commands.wedit:hsphere.description"
msgstr "Generate a hollow sphere"

msgid "commands.wedit:htorus.description"
msgstr "Generate a hollow torus."

msgid "commands.wedit:inset.description"
msgstr "Inset the selection area"

msgid "commands.wedit:import.description"
msgstr "Imports a structure to the clipboard."

msgid "commands.wedit:import.explain"
msgstr "%s has been imported and set to your clipboard."

msgid "commands.wedit:jumpto.description"
msgstr "Teleport you to the top of the block you're looking at"

msgid "commands.wedit:inset.explain"
msgstr "Region inset."

msgid "commands.wedit:jumpto.explain"
msgstr "Poof!"

msgid "commands.wedit:jumpto.none"
msgstr "No block in sight (or too far)!"

msgid "commands.wedit:kit.description"
msgstr "Give yourself a set of items to do common worldedit functions"

msgid "commands.wedit:kit.explain"
msgstr "Kit given."

msgid "commands.wedit:line.description"
msgstr "Create a line between your first and second selection points"

msgid "commands.wedit:line.invalidType"
msgstr "this command only works with cuboid selections"

msgid "commands.wedit:limit.description"
msgstr "Set the number of blocks you can change per action"

msgid "commands.wedit:limit.set"
msgstr "Block change limit set to %s."

msgid "commands.wedit:limit.tooHigh"
msgstr "Your maximum allowable limit is %s."

msgid "commands.wedit:mask.description"
msgstr "Set what kind of blocks a brush can affect, if any"

msgid "commands.wedit:material.description"
msgstr "Set what kind of blocks a brush should make"

msgid "commands.wedit:move.description"
msgstr "Move the selection in a certain direction"

msgid "commands.wedit:move.explain"
msgstr "Moved %s blocks."

msgid "commands.wedit:navwand.description"
msgstr "Give yourself a navigation wand"

msgid "commands.wedit:navwand.explain"
msgstr "Sneak and use item: pass through walls; Use item without sneak: jump to location"

msgid "commands.wedit:outset.description"
msgstr "Outset the selection area"

msgid "commands.wedit:outset.explain"
msgstr "Region outset."

msgid "commands.wedit:paste.description"
msgstr "Paste your clipboard into the world"

msgid "commands.wedit:paste.explain"
msgstr "Pasted %s blocks."

msgid "commands.wedit:paste.noOriginal"
msgstr "Can't paste the clipboard at its original location."

msgid "commands.wedit:pos1.description"
msgstr "Set the first position of your selection to the specified or current position"

msgid "commands.wedit:pos2.description"
msgstr "Set the second position of your selection to the specified or current position"

msgid "commands.wedit:pyramid.description"
msgstr "Generate a pyramid"

msgid "commands.wedit:range.description"
msgstr "Set how far a brush can be used from"

msgid "commands.wedit:redo.description"
msgstr "Redo a certain amount of actions"

msgid "commands.wedit:redo.explain"
msgstr "Redid %s available edits."

msgid "commands.wedit:redo.none"
msgstr "Nothing left to redo."

msgid "commands.wedit:replace.description"
msgstr "Replace certain blocks in the selection with other blocks"

msgid "commands.wedit:removeabove.description"
msgstr "Remove blocks above you"

msgid "commands.wedit:removebelow.description"
msgstr "Remove blocks below you"

msgid "commands.wedit:removenear.description"
msgstr "Remove nearby blocks"

msgid "commands.wedit:replacenear.description"
msgstr "Replace nearby blocks with other blocks"

msgid "commands.wedit:rotate.description"
msgstr "Rotate the selection"

msgid "commands.wedit:rotate.explain"
msgstr "Rotated %s blocks."

msgid "commands.wedit:rotate.notNinety"
msgstr "'%s' is not an increment of 90°!"

msgid "commands.wedit:rotate.yOnly"
msgstr "You can only rotate along the Y axis!"

msgid "commands.wedit:sel.clear"
msgstr "Selection cleared."

msgid "commands.wedit:sel.cuboid"
msgstr "Cuboid: break block for point 1, use on block for point 2"

msgid "commands.wedit:sel.cyl"
msgstr "Cylinder selector: break block for the center, use on block to expand radius and height"

msgid "commands.wedit:sel.description"
msgstr "Change selection mode"

msgid "commands.wedit:sel.description.cuboid"
msgstr "Select two corners of a cuboid"

msgid "commands.wedit:sel.description.cyl"
msgstr "Select a cylinder"

msgid "commands.wedit:sel.description.extend"
msgstr "Fast cuboid selection mode"

msgid "commands.wedit:sel.description.sphere"
msgstr "Select a sphere"

msgid "commands.wedit:sel.extend"
msgstr "Extend: break block for a starting point, use on block to extend"

msgid "commands.wedit:sel.sphere"
msgstr "Sphere selector: break block for the center, use on block to set radius"

msgid "commands.wedit:set.description"
msgstr "Fill the selection with a block pattern"

msgid "commands.wedit:setbiome.changed"
msgstr "Biomes were changed for approximately %s blocks."

msgid "commands.wedit:setbiome.description"
msgstr "Change the biomes in your selection"

msgid "commands.wedit:setbiome.warning"
msgstr "§eNote: You need to process the world with the WorldEdit app for the biome changes to apply.§r"

msgid "commands.wedit:shift.description"
msgstr "Shift the selection area"

msgid "commands.wedit:shift.explain"
msgstr "Region shifted."

msgid "commands.wedit:size.blocks"
msgstr "# of blocks: %s"

msgid "commands.wedit:size.description"
msgstr "Set the size of a brush or get information about the selection"

msgid "commands.wedit:size.distance"
msgstr "Cuboid distance: %s"

msgid "commands.wedit:size.offset"
msgstr "Offset: %s"

msgid "commands.wedit:size.pos1"
msgstr "Position 1: %s"

msgid "commands.wedit:size.pos2"
msgstr "Position 2: %s"

msgid "commands.wedit:size.size"
msgstr "Size: %s"

msgid "commands.wedit:size.type"
msgstr "Type: %s"

msgid "commands.wedit:snow.description"
msgstr "Simulate snow in the area"

msgid "commands.wedit:superpickaxe.area"
msgstr "Super pickaxe mode is now: area."

msgid "commands.wedit:superpickaxe.description"
msgstr "Toggle the super pickaxe"

msgid "commands.wedit:superpickaxe.description"
msgstr "Toggle the super pickaxe"

msgid "commands.wedit:superpickaxe.description.single"
msgstr "Make the super pickaxe break a single block"

msgid "commands.wedit:superpickaxe.description.area"
msgstr "Make the super pickaxe break blocks in a cubic range"

msgid "commands.wedit:superpickaxe.description.recursive"
msgstr "Make the super pickaxe break blocks starting from the initial one"

msgid "commands.wedit:superpickaxe.disabled"
msgstr "Super pickaxe disabled."

msgid "commands.wedit:superpickaxe.enabled"
msgstr "Super pickaxe enabled."

msgid "commands.wedit:superpickaxe.recursive"
msgstr "Super pickaxe mode is now: recursive."

msgid "commands.wedit:superpickaxe.single"
msgstr "Super pickaxe mode is now: single."

msgid "commands.wedit:thaw.description"
msgstr "Melt snow and ice exposed to the sky"

msgid "commands.wedit:stack.description"
msgstr "Repeat the contents of the current selection"

msgid "commands.wedit:stack.explain"
msgstr "Created %s blocks from stacking."

msgid "commands.wedit:smooth.description"
msgstr "Smooth the surface within the selection"

msgid "commands.wedit:sphere.description"
msgstr "Generate a sphere"

msgid "commands.wedit:thru.description"
msgstr "Teleport through any wall you look at"

msgid "commands.wedit:thru.explain"
msgstr "Whoosh!"

msgid "commands.wedit:thru.none"
msgstr "Not against or facing a wall to go through."

msgid "commands.wedit:thru.obstructed"
msgstr "No free spot ahead of you found."

msgid "commands.wedit:torus.description"
msgstr "Generate a torus."

msgid "commands.wedit:ascend.description"
msgstr "Go up a floor"

msgid "commands.wedit:ascend.obstructed"
msgstr "No free spot above you found."

msgid "commands.wedit:descend.description"
msgstr "Go down a floor"

msgid "commands.wedit:descend.obstructed"
msgstr "No free spot under you found."

msgid "commands.wedit:tracemask.description"
msgstr "Set what kind of blocks a brush can be used on"

msgid "commands.wedit:trim.description"
msgstr "Minimize the selection to encompass matching blocks"

msgid "commands.wedit:trim.explain"
msgstr "Region trimmed."

msgid "commands.wedit:trim.no-blocks"
msgstr "No blocks matched the trim mask!"

msgid "commands.wedit:toggleplace.complete"
msgstr "Toggled placement position."

msgid "commands.wedit:toggleplace.description"
msgstr "Toggles the placement position used in various WorldEdit operations."

msgid "commands.wedit:tool.bind.selwand"
msgstr "Selection wand bound to %s."

msgid "commands.wedit:tool.bind.navwand"
msgstr "Navigation wand bound to %s."

msgid "commands.wedit:tool.bind.farwand"
msgstr "Far selection wand bound to %s."

msgid "commands.wedit:tool.bind.stacker"
msgstr "Stacker tool bound to %s."

msgid "commands.wedit:tool.bind.cmd"
msgstr "Command tool bound to %s."

msgid "commands.wedit:tool.bind.repl"
msgstr "Block replacer tool bound to %s."

msgid "commands.wedit:tool.bind.cycler"
msgstr "Block cycler tool bound to %s."

msgid "commands.wedit:tool.description"
msgstr "Get all sorts of tools"

msgid "commands.wedit:tool.description.farwand"
msgstr "Selection tool, but can reach farther"

msgid "commands.wedit:tool.description.selwand"
msgstr "Selection tool"

msgid "commands.wedit:tool.description.navwand"
msgstr "Navigation tool"

msgid "commands.wedit:tool.description.stacker"
msgstr "Block stacker tool"

msgid "commands.wedit:tool.description.cmd"
msgstr "Command exeution tool; both vanilla and worldedit"

msgid "commands.wedit:tool.description.repl"
msgstr "Block replacer tool"

msgid "commands.wedit:tool.description.cycler"
msgstr "Block cycler tool"

msgid "commands.wedit:tool.description.none"
msgstr "Unbind held tool"

msgid "commands.wedit:tool.unbind"
msgstr "Tool unbound from your current item."

msgid "commands.wedit:unstuck.description"
msgstr "Move out of blocks"

msgid "commands.wedit:unstuck.explain"
msgstr "There you go!"

msgid "commands.wedit:undo.description"
msgstr "Undo a certain amount of actions"

msgid "commands.wedit:undo.explain"
msgstr "Undid %s available edits."

msgid "commands.wedit:undo.none"
msgstr "Nothing left to undo."

msgid "commands.wedit:up.description"
msgstr "Move up a certain number of blocks"

msgid "commands.wedit:up.explain"
msgstr "Whoosh!"

msgid "commands.wedit:wall.description"
msgstr "Generate a wall from your selection"

msgid "commands.wedit:wand.description"
msgstr "Give yourself a selection wand"

msgid "commands.wedit:wand.explain"
msgstr "Break block: select pos #1; \"Use\" on block: select pos #2"

msgid "commands.wedit:worldedit.description"
msgstr "WorldEdit commands"

msgid "commands.wedit:worldedit.description.perf"
msgstr "Toggle performance mode for the current session."

msgid "commands.wedit:worldedit.perf.enabled"
msgstr "Performance mode enabled."

msgid "commands.wedit:worldedit.perf.disabled"
msgstr "Performance mode disabled."

msgid "commands.wedit:worldedit.description.version"
msgstr "Get WorldEdit version"

msgid "commands.wedit:worldedit.version"
msgstr "WorldEdit version: %s"

msgid "howtoplay.category.worldEdit"
msgstr "WorldEdit"

msgid "howtoplay.wedit:quick_start"
msgstr "Quick Start"

msgid "howtoplay.wedit:quick_start.title"
msgstr "How to Play: Quick Start to WorldEdit"

msgid "howtoplay.wedit:license"
msgstr "Licença"

msgid "howtoplay.wedit:license.title"
msgstr "How to Play: WorldEdit License"

msgid "howtoplay.wedit:quick_start.text.1"
msgstr "Welcome! This is a port of the original WorldEdit mod for Minecraft: Java Edition. This addon will help you shape your world right inside Minecraft."

msgid "howtoplay.wedit:quick_start.header.1"
msgstr "Antes de tudo..,"

msgid "howtoplay.wedit:quick_start.text.2"
msgstr "By default, players are not allowed to use WorldEdit. Only those tagged with worldedit permission can use its features. To give yourself permission, enter §e/tag @s add worldedit§r in chat. You should now have access to every WorldEdit command."
<<<<<<< HEAD

=======
>>>>>>> 3b5479af

msgid "howtoplay.wedit:quick_start.text.3"
msgstr "§l§aDica:§r§a Você também pode dar permissão a outros jogadores alterando §e@s§r§a para o nome do jogador. Você precisará envolvê-lo em aspas se ele tiver um espaço. Por exemplo: §e/tag \"Steve Wanderer\" add worldedit§r"

msgid "howtoplay.wedit:quick_start.header.2"
msgstr "Going places"

msgid "howtoplay.wedit:quick_start.text.4"
msgstr "§l§aNotice:§r§a The commands provided by this addon use a semicolon (;) instead of a forward slash (/). In the future, Mojang might add actual custom commands support to Minecraft.§r"

msgid "howtoplay.wedit:quick_start.text.5"
msgstr "Getting from point A to point B can sometimes be a hassle. Luckily, this addon comes with what's known as a Navigation Wand. To get one, enter the command §e;navwand§r. Once you have this item, just interact with it to get teleported to the spot you are looking at. Want to get on the otherside of a wall or ceiling? Use the wand while sneaking to go right through it! Stuck in a block? Using the wand will get you unstuck!"

msgid "howtoplay.wedit:quick_start.text.6"
msgstr "§l§aTip:§r§a If you don't want to use the navigation wand, these actions can also be done with the commands §e;jumpto§r§a, §e;thru§r§a and §e;unstuck§r§a as well§r."

msgid "howtoplay.wedit:quick_start.header.3"
msgstr "Making Selections"

msgid "howtoplay.wedit:quick_start.text.7"
msgstr "Like the original mod, you use what's known as a Selection Wand to easily mark regions of your world for various operations. To get one, grab a wooden axe, or enter the command §e;wand§r. Selections in WorldEdit are cuboid shaped by default. To make a selection, you need to mark the two corners of this cuboid. You mark the first corner by breaking a block at that corner with the wand. You mark the second point by \"using\" the wand on another block. If done correctly, you should see a highlight of your selection."

msgid "howtoplay.wedit:quick_start.text.8"
msgstr "If there's no block for you to mark a corner with, like high in the air, you can also use the commands §e;pos1§r or §e;pos2§r to mark the first and second corner respectively, as the position you are currently standing in. This is not the same as the position you are standing §lon§r."

msgid "howtoplay.wedit:quick_start.header.4"
msgstr "Doing stuff with your selection"

msgid "howtoplay.wedit:quick_start.text.9"
msgstr "Make a modest sized selection to work with and get your kit ready with §e;kit§r. We're going to try some of the features WorldEdit has to offer."

msgid "howtoplay.wedit:quick_start.text.10"
msgstr "§71. Place down stone, use the Pattern Picker on it and then use \"Fill Selection\". A cuboid of stone should be made."

msgid "howtoplay.wedit:quick_start.text.11"
msgstr "§r2. Use the Pattern Picker on the air (mobile players must hold the screen with it) and use \"Fill Selection\" again to clear the stone."

msgid "howtoplay.wedit:quick_start.text.12"
msgstr "§73. Place down sandstone and glass, use the Pattern Picker on the sandstone, and sneak and use it on the glass to add to your pattern. Use \"Fill Selection\" and you should have a mix of sandstone and glass."

msgid "howtoplay.wedit:quick_start.text.13"
msgstr "§r4. Take out the Mask Picker in your inventory and use it on the sandstone. Set a block of your choice as your pattern, and use \"Fill Selection\". All sandstone should now be replaced with that block."

msgid "howtoplay.wedit:quick_start.text.14"
msgstr "§75. Repeat your selection upwards by typing the command §e;stack 4 up§r§7."

msgid "howtoplay.wedit:quick_start.text.15"
msgstr "If you want to you can undo everthing by using the undo item until you can't undo any further."

msgid "howtoplay.wedit:quick_start.header.5"
msgstr "Playing with brushes"

msgid "howtoplay.wedit:quick_start.text.16"
msgstr "1. Get a shovel of any type, and place down cobblestone; you'll need it for the brush."

msgid "howtoplay.wedit:quick_start.text.17"
msgstr "§72. Use the \"WorldEdit Settings\" item. A menu should appear including \"Brush Settings\". Select that button, then create a new brush as the interface instructs you. Make it a sphere brush of radius 3, and a cobblestone pattern. Confirm the settings and exit the menu."

msgid "howtoplay.wedit:quick_start.text.18"
msgstr "§r3. Aim at the ground not near you and interact with the shovel (now brush) to place cobblestone spheres."

msgid "howtoplay.wedit:quick_start.text.19"
msgstr "§74. Enter the brush settings again to set the mask for the brush to `grass`. Use the brush now to make a cobblestone path."

msgid "howtoplay.wedit:quick_start.text.20"
msgstr "§r5. Delete the brush from the menu to disable it."

msgid "howtoplay.wedit:quick_start.header.7"
msgstr "E agora?"

msgid "howtoplay.wedit:quick_start.text.23"
msgstr "To learn more about this addon, you can go to its online documentation here: §ehttps://worldedit-be-docs.readthedocs.io§r"

msgid "howtoplay.category.minecraft"
msgstr "Minecraft"
<|MERGE_RESOLUTION|>--- conflicted
+++ resolved
@@ -1184,11 +1184,7 @@
 msgstr "Antes de tudo..,"
 
 msgid "howtoplay.wedit:quick_start.text.2"
-msgstr "By default, players are not allowed to use WorldEdit. Only those tagged with worldedit permission can use its features. To give yourself permission, enter §e/tag @s add worldedit§r in chat. You should now have access to every WorldEdit command."
-<<<<<<< HEAD
-
-=======
->>>>>>> 3b5479af
+msgstr "Por padrão, os jogadores não podem usar o WorldEdit. Apenas aqueles marcados com permissão de worldedit podem usar seus recursos. Para dar a si mesmo permissão, digite §e/tag @s add worldedit§r no chat. Agora, você deve ter acesso a todos os comandos WorldEdit."
 
 msgid "howtoplay.wedit:quick_start.text.3"
 msgstr "§l§aDica:§r§a Você também pode dar permissão a outros jogadores alterando §e@s§r§a para o nome do jogador. Você precisará envolvê-lo em aspas se ele tiver um espaço. Por exemplo: §e/tag \"Steve Wanderer\" add worldedit§r"
