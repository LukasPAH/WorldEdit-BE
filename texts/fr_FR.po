--- conflicted
+++ resolved
@@ -145,14 +145,7 @@
 msgid "worldedit.config.editTool"
 msgstr "Choisissez une brosse à configurer."
 
-<<<<<<< HEAD
 msgid "worldedit.config.choose.brush"
-=======
-msgid "worldedit.brushConfig.chooseItem"
-msgstr "Hold an item to bind a brush to."
-
-msgid "worldedit.brushConfig.chooseKind"
->>>>>>> b70528d3
 msgstr "Choisissez le type de brosse à faire."
 
 msgid "worldedit.config.selectRadius.brush"
