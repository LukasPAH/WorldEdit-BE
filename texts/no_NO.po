--- conflicted
+++ resolved
@@ -1184,12 +1184,7 @@
 msgstr "Før alt annet..,"
 
 msgid "howtoplay.wedit:quick_start.text.2"
-<<<<<<< HEAD
-msgstr "By default, players are not allowed to use WorldEdit. Only those tagged with worldedit permission can use its features. To give yourself permission, enter §e/tag @s add worldedit§r in chat. You should now have access to every WorldEdit command."
-
-=======
-msgstr "Som standard vil spillere ikke ha tilgang til å bruke WorldEdit. Kun de markert med worldedit tillatelser kan bruke dens funksjoner. For å gi deg selv tilgang skriv §e/tag @s add worldedit§r i chat. Du bør nå ha tilgang til alle WorldEdit kommandoene."
->>>>>>> 3b5479af
+msgstr "Som standr har spillere ikke tilgang til WorldEdit. Bare de som er markert med worldedit tillatelser kan bruke funksjonene. For å gi deg selv tilgang, skriv inn §e/tag @s add worldedit§r i chat. Du bør nå ha tilgang til alle WorldEdit kommandoene."
 
 msgid "howtoplay.wedit:quick_start.text.3"
 msgstr "§l§aTip:§r§a Du kan også gi andre spillere tillatelse ved å endre §e@s§r§a til spillerens navn. Du må sette det i sitater hvis det har et mellomrom i seg. F. eks: §e/tag \"Steve Wanderer\" add worldedit§r"
