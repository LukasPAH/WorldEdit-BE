{
    "name": "worldedit",
    "author": {
        "name": "SIsilicon",
        "email": "sisilicon28@gmail.com",
        "url": "https://twitter.com/IsiliconS"
    },
    "bugs": {
        "url": "https://github.com/SIsilicon/WorldEdit-BE/issues"
    },
    "scripts": {
        "watch": "python build.py --watch=stable",
        "watch:preview": "python build.py --watch=preview",
        "watch:server": "python build.py --watch=server",
        "build:client": "python build.py --target=release --clean",
        "build:server": "python build.py --target=server --clean",
        "build:all": "python build.py --target=release --clean && python build.py --target=server",
        "build:beta": "python build.py --target=debug --clean",
        "lint": "npx eslint src",
        "lint:fix": "npm run lint -- --fix",
        "format": "npm run lint:fix"
    },
    "license": "GPL-3.0-or-later",
    "devDependencies": {
        "@typescript-eslint/eslint-plugin": "^7.1.0",
        "@typescript-eslint/parser": "^7.1.0",
        "eslint": "^8.57.0",
        "eslint-plugin-prettier": "^5.1.3",
        "typescript": "^4.7.4"
    },
    "dependencies": {
<<<<<<< HEAD
        "@minecraft/server": "^1.11.0-rc.1.21.0-preview.24",
        "@minecraft/server-ui": "^1.1.0"
    },
    "overrides": {
        "@minecraft/server-ui": {
            "@minecraft/server": "^1.1.0"
=======
        "@minecraft/server": "^1.18.0-beta.1.21.60-preview.25",
        "@minecraft/server-admin": "1.0.0-beta.1.19.80-stable",
        "@minecraft/server-ui": "^1.4.0-beta.1.21.60-preview.25"
    },
    "overrides": {
        "@minecraft/server-ui": {
            "@minecraft/server": "1.18.0-beta.1.21.60-preview.25"
>>>>>>> f55b329a
        }
    }
}<|MERGE_RESOLUTION|>--- conflicted
+++ resolved
@@ -29,22 +29,12 @@
         "typescript": "^4.7.4"
     },
     "dependencies": {
-<<<<<<< HEAD
-        "@minecraft/server": "^1.11.0-rc.1.21.0-preview.24",
+        "@minecraft/server": "^1.11.0",
         "@minecraft/server-ui": "^1.1.0"
     },
     "overrides": {
         "@minecraft/server-ui": {
             "@minecraft/server": "^1.1.0"
-=======
-        "@minecraft/server": "^1.18.0-beta.1.21.60-preview.25",
-        "@minecraft/server-admin": "1.0.0-beta.1.19.80-stable",
-        "@minecraft/server-ui": "^1.4.0-beta.1.21.60-preview.25"
-    },
-    "overrides": {
-        "@minecraft/server-ui": {
-            "@minecraft/server": "1.18.0-beta.1.21.60-preview.25"
->>>>>>> f55b329a
         }
     }
 }