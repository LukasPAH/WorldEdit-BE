msgid ""
msgstr ""
"Plural-Forms: nplurals=1; plural=0;\n"
"X-Crowdin-Project: worldedit-for-bedrock\n"
"X-Crowdin-Project-ID: 492515\n"
"X-Crowdin-Language: ko\n"
"X-Crowdin-SourceKey: msgstr\n"
"X-Crowdin-File: /[SIsilicon.WorldEdit-BE] master/texts/en_US.po\n"
"X-Crowdin-File-ID: 14\n"
"Project-Id-Version: worldedit-for-bedrock\n"
"Content-Type: text/plain; charset=UTF-8\n"
"Language-Team: Korean\n"
"Language: ko_KR\n"
"PO-Revision-Date: 2024-09-06 02:27\n"

msgid "pack.description"
msgstr "기존 Java 모드의 복사본을 개발 중입니다! 애드온 제작자: SIsilicon (§l§b@iSiliconS§r)."

msgid "script.watchdog.error.hang"
msgstr "§cWorldEdit's scripts have stopped! Reset them with §r/reload§c or restart the world.§r"

msgid "item.wedit:copy_button"
msgstr "복사"

msgid "item.wedit:cut_button"
msgstr "잘라내기"

msgid "item.wedit:paste_button"
msgstr "붙여넣기"

msgid "item.wedit:undo_button"
msgstr "실행 취소"

msgid "item.wedit:redo_button"
msgstr "되돌리기"

msgid "item.wedit:rotate_cw_button"
msgstr "시계 방향 회전"

msgid "item.wedit:rotate_ccw_button"
msgstr "반시계 방향 회전"

msgid "item.wedit:flip_button"
msgstr "뒤집기"

msgid "item.wedit:pattern_picker"
msgstr "패턴 피커"

msgid "item.wedit:mask_picker"
msgstr "마스크 피커"

msgid "item.wedit:spawn_glass"
msgstr "유리블럭 설치"

msgid "item.wedit:selection_fill"
msgstr "채우기 도구"

msgid "item.wedit:selection_wall"
msgstr "벽 도구"

msgid "item.wedit:selection_outline"
msgstr "테두리 선택"

msgid "item.wedit:selection_hollow"
msgstr "Hollow Selection"

msgid "item.wedit:selection_stack"
msgstr "Stack Selection"

msgid "item.wedit:selection_move"
msgstr "Move Selection"

msgid "item.wedit:draw_line"
msgstr "선 그리기"

msgid "item.wedit:draw_line"
msgstr "선 그리기"

msgid "item.wedit:draw_sphere"
msgstr "Draw Sphere"

msgid "item.wedit:draw_cylinder"
msgstr "Draw Cylinder"

msgid "item.wedit:draw_pyramid"
msgstr "Draw Pyramid"

msgid "worldEdit.selectionFill.noPattern"
msgstr "선택 항목을 설정할 블록을 지정해야 합니다!"

msgid "worldedit.patternPicker.add"
msgstr "패턴을 블록으로 추가: "

msgid "worldedit.patternPicker.set"
msgstr "패턴을 블록으로 설정: "

msgid "worldedit.maskPicker.add"
msgstr "마스크를 블록으로 추가: "

msgid "worldedit.maskPicker.set"
msgstr "마스크를 블록으로 설정: "

msgid "worldedit.config.mainMenu"
msgstr "월드에딧 설정"

msgid "worldedit.config.brushes"
msgstr "브러시"

msgid "worldedit.config.tools"
msgstr "도구"

msgid "worldedit.config.gradients"
msgstr "Gradients"

msgid "worldedit.config.general"
msgstr "일반"

msgid "worldedit.config.general.includeEntities"
msgstr "클립보드 안에 개체 포함"

msgid "worldedit.config.general.includeAir"
msgstr "클립보드 안에 빈 공간 포함"

msgid "worldedit.config.general.perfMode"
msgstr "성능 모드"

msgid "worldedit.config.general.drawOutlines"
msgstr "테두리 그리기"

msgid "worldedit.config.general.drawOutlines.off"
msgstr "Off"

msgid "worldedit.config.general.drawOutlines.self"
msgstr "Visible to Self"

msgid "worldedit.config.general.drawOutlines.all"
msgstr "Visible to Everyone"

msgid "worldedit.config.general.selectMode"
msgstr "선택 모드"

msgid "worldedit.config.newTool"
msgstr "새로운 도구 제작"

msgid "worldedit.config.newBrush"
msgstr "새로운 브러시 제작"

msgid "worldedit.config.newGradient"
msgstr "Create New Gradient"

msgid "worldedit.selectionMode.cuboid"
msgstr "직육면체"

msgid "worldedit.selectionMode.extend"
msgstr "확장"

msgid "worldedit.selectionMode.sphere"
msgstr "구"

msgid "worldedit.selectionMode.cylinder"
msgstr "원기둥"

msgid "worldedit.regionMode.selectOp"
msgstr "Select Region Operation"

msgid "worldedit.regionMode.fill"
msgstr "Fill Mode"

msgid "worldedit.regionMode.outline"
msgstr "Outline Mode"

msgid "worldedit.regionMode.wall"
msgstr "Wall Mode"

msgid "worldedit.regionMode.hollow"
msgstr "Hollow Mode"

msgid "worldedit.regionMode.stack"
msgstr "Stack Mode"

msgid "worldedit.regionMode.move"
msgstr "Move Mode"

msgid "worldedit.genMode.selectOp"
msgstr "Select Shape to Generate"

msgid "worldedit.genMode.line"
msgstr "Line"

msgid "worldedit.genMode.sphere"
msgstr "Sphere"

msgid "worldedit.genMode.cylinder"
msgstr "Cylinder"

msgid "worldedit.genMode.pyramid"
msgstr "Pyramid"

msgid "worldedit.stack.title"
msgstr "Select stack amount"

msgid "worldedit.move.title"
msgstr "Select move amount"

msgid "worldedit.config.tool.noProps"
msgstr "도구에 대한 속성이 없음"

msgid "worldedit.config.tool.noProps.detail"
msgstr "이 도구는 변경할 수 있는 속성이 없습니다."

msgid "worldedit.config.tool.selection"
msgstr "도구 선택"

msgid "worldedit.config.tool.far_selection"
msgstr "장거리 도구 선택"

msgid "worldedit.config.tool.navigation"
msgstr "탐색 도구"

msgid "worldedit.config.tool.stacker"
msgstr "늘리기 도구"

msgid "worldedit.config.tool.cmd"
msgstr "명령 도구"

msgid "worldedit.config.tool.repl"
msgstr "블록 교체 도구"

msgid "worldedit.config.tool.cycle"
msgstr "블럭 쌓기 도구"

msgid "worldedit.config.brush.sphere"
msgstr "구 브러시"

msgid "worldedit.config.brush.cylinder"
msgstr "원기둥 브러시"

msgid "worldedit.config.brush.smooth"
msgstr "다듬기 브러시"

msgid "worldedit.config.brush.struct"
msgstr "구조 브러시"

msgid "worldedit.config.brush.erode"
msgstr "침식 브러시"

msgid "worldedit.config.brush.overlay"
msgstr "겉깔개 브러시"

msgid "worldedit.config.gradient.use"
msgstr "Use Gradient in Pattern Picker"

msgid "worldedit.config.gradient.remove"
msgstr "Delete Gradient"

msgid "worldedit.config.gradient.add"
msgstr "Add new Gradient"

msgid "worldedit.config.gradient.noId"
msgstr "No Gradient ID specified."

msgid "worldedit.config.gradient.dupeId"
msgstr "Gradient ID already exists."

msgid "worldedit.config.chooseItem"
msgstr "묶을 아이템을 들고 있으세요."

msgid "worldedit.config.choose.brush"
msgstr "어떤 형태의 브러시를 만들 것인지 선택하세요."

msgid "worldedit.config.choose.tool"
msgstr "어떤 형태의 도구를 만들 것인지 선택하세요."

msgid "worldedit.config.gradient.promptName"
msgstr "Insert Gradient ID Here"

msgid "worldedit.config.patternMask.brush"
msgstr "브러시의 패턴과 옵션 마스크를 만듭니다."

msgid "worldedit.config.pattern.tool"
msgstr "도구의 패턴을 만듭니다."

msgid "worldedit.config.mask.tool"
msgstr "도구에 대한 선택적 마스크를 만듭니다."

msgid "worldedit.config.mask.brush"
msgstr "브러시에 사용할 선택적 마스크를 만듭니다."

msgid "worldedit.config.confirm"
msgstr "이것으로 정하시겠습니까?"

msgid "worldedit.config.confirm.create"
msgstr "이 설정을 적용하시겠습니까?"

msgid "worldedit.config.confirm.delete"
msgstr "이 아이템을 정말로 삭제하시겠습니까?"

msgid "worldedit.config.name"
msgstr "Name"

msgid "worldedit.config.radius"
msgstr "크기"

msgid "worldedit.config.height"
msgstr "높이"

msgid "worldedit.config.smooth"
msgstr "부드러운 정도"

msgid "worldedit.config.range"
msgstr "범위"

msgid "worldedit.config.amount"
msgstr "Amount"

msgid "worldedit.config.pattern"
msgstr "패턴"

msgid "worldedit.config.pattern.noPattern"
msgstr "No pattern specified."

msgid "worldedit.config.pattern.invalidPattern"
msgstr "Invalid pattern specified."

msgid "worldedit.config.mask"
msgstr "마스크"

msgid "worldedit.config.mask.invalidMask"
msgstr "Invalid mask specified."

msgid "worldedit.config.hollow"
msgstr "빈 구"

msgid "worldedit.config.depth"
msgstr "깊이"

msgid "worldedit.config.erosion"
msgstr "침식 유형"

msgid "worldedit.config.structures"
msgstr "Structures"

msgid "worldedit.config.blend"
msgstr "Blend Amount"

msgid "worldedit.config.mask.height"
msgstr "높이 마스크"

msgid "worldedit.config.usePicker"
msgstr "블록 선택 도구 사용하기"

msgid "worldedit.config.command"
msgstr "명령어"

msgid "worldedit.config.command.noCommand"
msgstr "No command specified."

msgid "worldedit.config.command.isWorldEdit"
msgstr "월드에딧 명령어"

msgid "worldedit.selection.noPrimary"
msgstr "아직 첫 번째 선택 지점 선택이 이루어지지 않았습니다."

msgid "worldedit.selection.cuboid.primary"
msgstr "첫 번째 위치가 %s 로 설정되었습니다."

msgid "worldedit.selection.cuboid.primaryArea"
msgstr "첫 번째 위치가 %1 (%2)로 설정되었습니다."

msgid "worldedit.selection.cuboid.secondary"
msgstr "두 번째 위치가 %s로 설정되었습니다."

msgid "worldedit.selection.cuboid.secondaryArea"
msgstr "두 번째 위치가 %1 (%2)로 설정되었습니다."

msgid "worldedit.selection.cylinder.primary"
msgstr "%s에서 새 원통형 선택을 시작합니다."

msgid "worldedit.selection.cylinder.secondaryArea"
msgstr "반지름이 %1/%2 블록(~%3)으로 설정되었습니다."

msgid "worldedit.selection.extend.primaryArea"
msgstr "선택 시작 지점 %1 선택됨. (%2)"

msgid "worldedit.selection.extend.secondaryArea"
msgstr "%1 (%2) 을(를) 포함하도록 선택이 확장되었습니다."

msgid "worldedit.selection.sphere.primary"
msgstr "범위가 %1로 설정되었습니다."

msgid "worldedit.selection.sphere.secondaryArea"
msgstr "범위가 %1로 설정되었습니다. (~%2 까지)"

msgid "worldedit.tool.noItem"
msgstr "당신의 손에 아이템이 있어야 합니다."

msgid "worldedit.tool.cantBind"
msgstr "이 아이템은 바인딩할 수 없습니다."

msgid "worldedit.tool.noBind"
msgstr "이 아이템은 도구에 바인딩되어 있지 않습니다."

msgid "worldedit.tool.noPerm"
msgstr "이것을 사용할 권한이 없습니다."

msgid "worldedit.tool.fixedBind"
msgstr "이 아이템의 도구는 제거하거나 교체할 수 없습니다."

msgid "worldedit.permission.granted"
msgstr "§eWorldEdit 권한이 부여되었습니다. (설정 > 게임 방법 > 빠른 시작)에서 안내를 받으실 수 있습니다.§r"

msgid "worldedit.permission.revoked"
msgstr "§eWorldEdit 권한이 제거되었습니다.§r"

msgid "worldedit.whitelist.enabled"
msgstr "Whitelist enabled. Grant yourself permission by running the command §e/tag @s add worldedit§r."

msgid "worldedit.whitelist.disabled"
msgstr "Whitelist disabled."

msgid "worldedit.whitelist.status.on"
msgstr "The whitelist is currently on."

msgid "worldedit.whitelist.status.off"
msgstr "The whitelist is currently off."

msgid "worldedit.error.saveHistory"
msgstr "기록 지점을 저장하는 데 실패함!"

msgid "worldedit.error.loadHistory"
msgstr "기록 지점을 불러오는 데 실패함!"

msgid "worldedit.error.stillRecording"
msgstr "기록이 아직 기록중입니다!"

msgid "worldedit.error.tickArea"
msgstr "Failed to create a temporary ticking area!"

msgid "commands.blocks.wedit:changed"
msgstr "%s 블록이 바뀌었습니다."

msgid "commands.blocks.wedit:created"
msgstr "%s 블록이 생성되었습니다."

msgid "commands.generic.wedit:commandFail"
msgstr "이 명령을 실행하지 못했습니다."

msgid "commands.generic.wedit:noSelection"
msgstr "먼저 선택 영역을 선택하십시오."

msgid "commands.generic.wedit:invalidDir"
msgstr "'%s'은 잘못된 방향 인수입니다!"

msgid "commands.generic.wedit:invalidFlag"
msgstr "예기치 않은 플래그: %s"

msgid "commands.generic.wedit:noClipboard"
msgstr "클립보드가 비어 있습니다. 먼저 영역을 복사하거나 잘라내십시오."

msgid "commands.generic.wedit:noCuboidSelection"
msgstr "먼저 정육면체 선택을 하세요."

msgid "commands.generic.wedit:noPermission"
msgstr "이 명령을 실행할 수 있는 권한이 없습니다."

msgid "commands.generic.wedit:outsideWorld"
msgstr "언로드된 청크를 수정할 수 없습니다!"

msgid "commands.generic.wedit:outsideWorld.detail"
msgstr "§e팁: 더 많은 청크를 로드하려면 시뮬레이션 거리를 늘리거나 명령어를 이용하여 Ticking area를 추가하세요."

msgid "commands.generic.wedit:tooBig"
msgstr "숫자(%1) 가 너무 큽니다! 최대값(%2) 이어야 합니다."

msgid "commands.generic.wedit:tooSmall"
msgstr "숫자(%1) 가 너무 작습니다! 최소 (%2) 이상이어야 합니다."

msgid "commands.generic.wedit:blockLimit"
msgstr "블럭 수가 너무 많아요!"

msgid "commands.generic.wedit:unbindInfo"
msgstr "아이템을 들고 §7§e%s§7을 실행하여, 바인딩 해제하세요.§r"

msgid "commands.wedit:biomeinfo.lineofsight"
msgstr "바라보고 있는 지점의 바이옴: %s"

msgid "commands.wedit:biomeinfo.description"
msgstr "선택한 바이옴의 종류를 검색하기"

msgid "commands.wedit:biomeinfo.position"
msgstr "현재 위치의 바이옴 위치: %s"

msgid "commands.wedit:biomeinfo.selection"
msgstr "선택한 영역의 바이옴: %s"

msgid "commands.wedit:blockid.description"
msgstr "Prints the id and states of the block you're looking at."

msgid "commands.wedit:blockid.noBlock"
msgstr "Look at the block you want the id and states of."

msgid "commands.wedit:brush.bind.sphere"
msgstr "구형 브러시 장착됨 (%s)."

msgid "commands.wedit:brush.bind.cylinder"
msgstr "실린더 모양 브러시 장착됨 (%1 by %2)."

msgid "commands.wedit:brush.bind.smooth.noFilter"
msgstr "부드러운 브러시 장착됨 (%1 x %2x)."

msgid "commands.wedit:brush.bind.smooth.filter"
msgstr "부드러운 브러시 장착됨 (%1 x %2x 필터 사용)."

msgid "commands.wedit:brush.bind.clipboard"
msgstr "클립보드 브러시 장착됨."

msgid "commands.wedit:brush.bind.struct"
msgstr "구조 브러시 장착됨."

msgid "commands.wedit:brush.bind.erode"
msgstr "침식 브러시 장착됨 (%s)."

msgid "commands.wedit:brush.bind.overlay"
msgstr "오버레이 브러시 장착됨 (%s)."

msgid "commands.wedit:brush.description"
msgstr "보유 중인 브러시 유형 설정"

msgid "commands.wedit:brush.description.none"
msgstr "현재 항목에서 바인딩된 브러시 바인딩 해제"

msgid "commands.wedit:brush.description.sphere"
msgstr "구 모양의 브러시 생성"

msgid "commands.wedit:brush.description.cyl"
msgstr "원기둥 브러시 생성"

msgid "commands.wedit:brush.description.smooth"
msgstr "지형 스무딩 브러시 생성"

msgid "commands.wedit:brush.description.struct"
msgstr "구조 배치 브러시 생성"

msgid "commands.wedit:brush.description.erode"
msgstr "지형 형성 브러시 생성"

msgid "commands.wedit:brush.description.overlay"
msgstr "지형 오버레이 브러시 생성"

msgid "commands.wedit:brush.mask.set"
msgstr "브러시 마스크 설정."

msgid "commands.wedit:brush.mask.disabled"
msgstr "브러시 마스크(옵션)가 꺼졌습니다."

msgid "commands.wedit:brush.material.set"
msgstr "브러시 재료가 설정되었습니다."

msgid "commands.wedit:brush.range.set"
msgstr "브러시 범위 설정."

msgid "commands.wedit:brush.size.set"
msgstr "브러시 사이즈 설정."

msgid "commands.wedit:brush.tracemask.set"
msgstr "마스크 추적 설정."

msgid "commands.wedit:brush.tracemask.disabled"
msgstr "마스크 추적이 꺼졌습니다."

msgid "commands.wedit:brush.tooLarge"
msgstr "최대 허용 브러시 반경: %s"

msgid "commands.wedit:brush.noMaterial"
msgstr "이 브러시는 작업하는 데 재료가 필요하지 않습니다."

msgid "commands.wedit:brush.noSize"
msgstr "이 브러시에는 구성 가능한 크기가 없습니다."

msgid "commands.wedit:brush.unbind"
msgstr "현재 항목에서 바인딩 해제되지 않은 브러시입니다."

msgid "commands.wedit:butcher.description"
msgstr "주변 엔티티를 죽입니다."

msgid "commands.wedit:butcher.explain"
msgstr "근처의 %s마리 엔티티를 죽였습니다."

msgid "commands.wedit:calc.description"
msgstr "수학적 표현을 평가합니다."

msgid "commands.wedit:calc.invalid"
msgstr "'%s'은(는) 유효한 식으로 분석할 수 없습니다."

msgid "commands.wedit:cancel.description"
msgstr "Cancels one of, or all your active jobs."

msgid "commands.wedit:cancel.explain"
msgstr "Cancelled job number %s."

msgid "commands.wedit:cancel.explain.all"
msgstr "Cancelled all %s jobs."

msgid "commands.wedit:cancel.none"
msgstr "There is no job with that id."

msgid "commands.wedit:cancel.none.all"
msgstr "There are no jobs to cancel."

msgid "commands.wedit:ceiling.description"
msgstr "천장으로 가세요."

msgid "commands.wedit:center.description"
msgstr "센터 블록을 설정합니다."

msgid "commands.wedit:chunk.description"
msgstr "현재 또는 지정된 청크를 선택합니다."

msgid "commands.wedit:chunk.selected-multiple"
msgstr "청크 선택됨: (%1) - (%2)."

msgid "commands.wedit:chunk.selected"
msgstr "청크 선택됨: (%1)."

msgid "commands.wedit:clearclipboard.description"
msgstr "클립보드를 지웁니다."

msgid "commands.wedit:clearclipboard.explain"
msgstr "클립보드 지워짐."

msgid "commands.wedit:clearhistory.description"
msgstr "편집 기록 지우기"

msgid "commands.wedit:clearhistory.explain"
msgstr "기록 지워짐."

msgid "commands.wedit:contract.description"
msgstr "선택 영역 축소"

msgid "commands.wedit:contract.explain"
msgstr "영역이 %s블록 수축됨."

msgid "commands.wedit:copy.description"
msgstr "현재 선택 항목을 클립보드에 복사합니다."

msgid "commands.wedit:copy.explain"
msgstr "%s 블록을 복사했습니다."

msgid "commands.wedit:count.description"
msgstr "마스크와 일치하는 블록 수를 계산합니다"

msgid "commands.wedit:count.explain"
msgstr "%s 블럭들이 찾아짐."

msgid "commands.wedit:cut.description"
msgstr "현재 선택 항목을 제거하고 클립보드에 배치합니다."

msgid "commands.wedit:cut.explain"
msgstr "%s 블록을 잘라내기 했습니다."

msgid "commands.wedit:cyl.description"
msgstr "원기둥을 생성합니다"

msgid "commands.wedit:distr.description"
msgstr "선택 영역에서 서로 다른 블록의 양 분석"

msgid "commands.wedit:drain.description"
msgstr "근처 액체 배출"

msgid "commands.wedit:drain.noFluid"
msgstr "당신은 물이나 용암에 가까이 있어야 배수됩니다."

msgid "commands.wedit:drawsel.description"
msgstr "선택 영역의 표시 여부를 전환합니다."

msgid "commands.wedit:drawsel.disabled"
msgstr "선택한 항목이 더 이상 표시되지 않습니다."

msgid "commands.wedit:drawsel.enabled"
msgstr "이제 선택사항이 표시됩니다."

msgid "commands.wedit:expand.description"
msgstr "선택 영역 확장"

msgid "commands.wedit:expand.description.vert"
msgstr "선택한 영역을 세계 한계까지 수직으로 확장시켜요."

msgid "commands.wedit:expand.explain"
msgstr "영역이 %s블록 확장됨."

msgid "commands.wedit:export.description"
msgstr "나중에 사용할 수 있도록 선택 영역을 내보냅니다."

msgid "commands.wedit:export.explain"
msgstr "%s가 삭제되었습니다."

msgid "commands.wedit:export.otherWorlds"
msgstr "§e노트: 내보낸 구조를 다른 세계에서 사용하려면 WorldEdit앱에서 외부용으로 추출해야 합니다.§e"

msgid "commands.wedit:extinguish.description"
msgstr "주변 불 삭제"

msgid "commands.wedit:faces.description"
msgstr "선택 항목에서 테두리를 생성합니다."

msgid "commands.wedit:fill.description"
msgstr "특정 블록들로 주변 지역을 채우기"

msgid "commands.wedit:fillr.description"
msgstr "특정 블록들로 영역을 다시 채우기"

msgid "commands.wedit:fixlava.description"
msgstr "근처에 흐르는 용암 블록을 원천 블록으로 만듭니다."

msgid "commands.wedit:fixlava.noLava"
msgstr "고치려면 용암에 가까이 있어야 합니다."

msgid "commands.wedit:fixwater.description"
msgstr "근처에 흐르는 물 블록을 원천 블록으로 만듭니다."

msgid "commands.wedit:fixwater.noWater"
msgstr "고치려면 물에 가까이 있어야 합니다."

msgid "commands.wedit:flip.description"
msgstr "선택사항을 뒤집습니다"

msgid "commands.wedit:flip.explain"
msgstr "%s 블록을 뒤집었습니다."

msgid "commands.wedit:flip.notLateral"
msgstr "위아래로 뒤집을 수 없습니다!"

msgid "commands.wedit:gen.description"
msgstr "선택 항목에서 원하는 종류의 도형 생성합니다."

msgid "commands.wedit:gmask.description"
msgstr "글로벌 마스크 설정입니다."

msgid "commands.wedit:gmask.disabled"
msgstr "글로벌 마스크가 비활성화 되었습니다."

msgid "commands.wedit:gmask.set"
msgstr "글로벌 마스크가 생성되었습니다."

msgid "commands.wedit:gradient.create"
msgstr "그라데이션 %s 생성됨."

msgid "commands.wedit:gradient.description"
msgstr "패턴에 사용할 그라데이션을 만듭니다."

msgid "commands.wedit:green.description"
msgstr "주변 흙블록을 잔디블록으로 변경합니다."

msgid "commands.wedit:hcyl.description"
msgstr "안쪽이 빈 원기둥을 생성합니다"

msgid "commands.wedit:help.header"
msgstr "--- 도움말 %1 / %2 페이지 (;help <page>) ---"

msgid "commands.wedit:hollow.description"
msgstr "선택 항목에 포함된 개체 비우기"

msgid "commands.wedit:hpos1.description"
msgstr "선택 항목의 첫 번째 위치를 상대하는 블록의 위치로 설정합니다."

msgid "commands.wedit:hpos2.description"
msgstr "선택 항목의 두 번째 위치를 상대하는 블록의 위치로 설정합니다."

msgid "commands.wedit:hpyramid.description"
msgstr "속이 빈 피라미드를 생성합니다."

msgid "commands.wedit:hsphere.description"
msgstr "속이 빈 구체를 생성합니다."

msgid "commands.wedit:htorus.description"
msgstr "Generate a hollow torus."

msgid "commands.wedit:inset.description"
msgstr "선택 영역 삽입"

msgid "commands.wedit:import.description"
msgstr "구조물을 클립보드로 가져옵니다."

msgid "commands.wedit:import.explain"
msgstr "%s을(를) 가져와 클립보드에 설정했습니다."

msgid "commands.wedit:jumpto.description"
msgstr "보고 있는 블록의 꼭대기로 순간이동합니다"

msgid "commands.wedit:inset.explain"
msgstr "지역 삽입."

msgid "commands.wedit:jumpto.explain"
msgstr "휙!"

msgid "commands.wedit:jumpto.none"
msgstr "시야(또는 너무 멀리)에 블록이 없습니다!"

msgid "commands.wedit:kit.description"
msgstr "모든 월드에딧 아이템을 받을 수 있는 커맨드"

msgid "commands.wedit:kit.explain"
msgstr "키트가 지급되었습니다."

msgid "commands.wedit:line.description"
msgstr "첫 번째 선택 지점과 두 번째 선택 지점 사이에 선을 생성합니다."

msgid "commands.wedit:line.invalidType"
msgstr "이 명령어는 정육면체 선택 항목에서만 작동합니다."

msgid "commands.wedit:limit.description"
msgstr "작업당 변경할 수 있는 블록 수 설정"

msgid "commands.wedit:limit.set"
msgstr "블록 변경 제한이 %s로 설정되었습니다."

msgid "commands.wedit:limit.tooHigh"
msgstr "허용된 최대치는 %s 입니다."

msgid "commands.wedit:mask.description"
msgstr "브러시가 영향을 미칠 수 있는 블록 유형 설정(있는 경우)"

msgid "commands.wedit:material.description"
msgstr "브러시가 만들 블록 유형 설정(필수)"

msgid "commands.wedit:move.description"
msgstr "선택 영역을 특정 방향으로 이동합니다."

msgid "commands.wedit:move.explain"
msgstr "%s 만큼 움직였습니다."

msgid "commands.wedit:navwand.description"
msgstr "이동 도구를 받을 수 있습니다."

msgid "commands.wedit:navwand.explain"
msgstr "웅크리고 아이템 사용: 벽 통과, 웅크리지 않고 아이템 사용: 바라보는 위치로 이동"

msgid "commands.wedit:outset.description"
msgstr "선택 영역 시작"

msgid "commands.wedit:outset.explain"
msgstr "지역 시작."

msgid "commands.wedit:paste.description"
msgstr "클립보드를 월드에 붙여넣기"

msgid "commands.wedit:paste.explain"
msgstr "%s 블럭을 붙여넣었습니다."

msgid "commands.wedit:paste.noOriginal"
msgstr "클립보드를 원래 위치에 붙여넣을 수 없네요."

msgid "commands.wedit:pos1.description"
msgstr "선택 영역의 첫 번째 위치를 지정 위치 또는 현재 위치로 설정합니다."

msgid "commands.wedit:pos2.description"
msgstr "선택 영역의 두 번째 위치를 지정 위치 또는 현재 위치로 설정합니다."

msgid "commands.wedit:pyramid.description"
msgstr "피라미드가 생성되었습니다."

msgid "commands.wedit:range.description"
msgstr "브러시를 사용할 수 있는 거리 설정"

msgid "commands.wedit:redo.description"
msgstr "일정량의 작업 취소를 되돌립니다."

msgid "commands.wedit:redo.explain"
msgstr "%s 번의 가능한 편집을 되돌렸습니다."

msgid "commands.wedit:redo.none"
msgstr "되돌릴 것이 없습니다."

msgid "commands.wedit:replace.description"
msgstr "선택 영역의 특정 블록을 다른 블록으로 바꿉니다."

msgid "commands.wedit:removeabove.description"
msgstr "플레이어 위에 있는 블록을 제거합니다."

msgid "commands.wedit:removebelow.description"
msgstr "플레이어 아래에 있는 블록을 제거합니다."

msgid "commands.wedit:removenear.description"
msgstr "주변 블록들을 삭제합니다."

msgid "commands.wedit:replacenear.description"
msgstr "주변 블록을 다른 블록으로 대체하기"

msgid "commands.wedit:rotate.description"
msgstr "선택 영역을 돌립니다."

msgid "commands.wedit:rotate.explain"
msgstr "%s 블록을 회전했습니다."

msgid "commands.wedit:rotate.notNinety"
msgstr "'%s'은 90°의 증분이 아닙니다!"

msgid "commands.wedit:rotate.yOnly"
msgstr "Y축을 따라서만 회전할 수 있습니다!"

msgid "commands.wedit:sel.clear"
msgstr "선택 영역을 지웠습니다."

msgid "commands.wedit:sel.cuboid"
msgstr "Cuboid: break block for point 1, use on block for point 2"

msgid "commands.wedit:sel.cyl"
msgstr "Cylinder selector: break block for the center, use on block to expand radius and height"

msgid "commands.wedit:sel.description"
msgstr "선택모드 변경"

msgid "commands.wedit:sel.description.cuboid"
msgstr "정육면체의 두 모서리 선택"

msgid "commands.wedit:sel.description.cyl"
msgstr "실린더 선택"

msgid "commands.wedit:sel.description.extend"
msgstr "빠른 정육면체 선택 모드"

msgid "commands.wedit:sel.description.sphere"
msgstr "구를 생성합니다."

msgid "commands.wedit:sel.extend"
msgstr "Extend: break block for a starting point, use on block to extend"

msgid "commands.wedit:sel.sphere"
msgstr "Sphere selector: break block for the center, use on block to set radius"

msgid "commands.wedit:set.description"
msgstr "블록 패턴으로 선택 영역을 채웁니다."

msgid "commands.wedit:setbiome.changed"
msgstr "약 %s 블록에 대해 바이옴이 변경되었습니다."

msgid "commands.wedit:setbiome.description"
msgstr "선택 영역에 있는 바이옴 변경"

msgid "commands.wedit:setbiome.warning"
msgstr "§e노트: 바이옴 변경을 적용하려면 WorldEdit 앱으로 월드를 처리해야 합니다.§r"

msgid "commands.wedit:shift.description"
msgstr "선택 영역 이동"

msgid "commands.wedit:shift.explain"
msgstr "지역 이동됨."

msgid "commands.wedit:size.blocks"
msgstr "# 의 블록들: %s"

msgid "commands.wedit:size.description"
msgstr "브러시 크기를 설정하거나 선택 항목에 대한 정보를 가져오기"

msgid "commands.wedit:size.distance"
msgstr "Cuboid distance: %s"

msgid "commands.wedit:size.offset"
msgstr "Offset: %s"

msgid "commands.wedit:size.pos1"
msgstr "Position 1: %s"

msgid "commands.wedit:size.pos2"
msgstr "Position 2: %s"

msgid "commands.wedit:size.size"
msgstr "사이즈: %s"

msgid "commands.wedit:size.type"
msgstr "유형: %s"

msgid "commands.wedit:snow.description"
msgstr "해당 지역의 눈 시뮬레이션하기"

msgid "commands.wedit:superpickaxe.area"
msgstr "Super pickaxe mode is now: area."

msgid "commands.wedit:superpickaxe.description"
msgstr "Toggle the super pickaxe"

msgid "commands.wedit:superpickaxe.description"
msgstr "Toggle the super pickaxe"

msgid "commands.wedit:superpickaxe.description.single"
msgstr "Make the super pickaxe break a single block"

msgid "commands.wedit:superpickaxe.description.area"
msgstr "Make the super pickaxe break blocks in a cubic range"

msgid "commands.wedit:superpickaxe.description.recursive"
msgstr "Make the super pickaxe break blocks starting from the initial one"

msgid "commands.wedit:superpickaxe.disabled"
msgstr "Super pickaxe disabled."

msgid "commands.wedit:superpickaxe.enabled"
msgstr "Super pickaxe enabled."

msgid "commands.wedit:superpickaxe.recursive"
msgstr "Super pickaxe mode is now: recursive."

msgid "commands.wedit:superpickaxe.single"
msgstr "Super pickaxe mode is now: single."

msgid "commands.wedit:thaw.description"
msgstr "하늘에 드러난 눈과 얼음을 녹이기"

msgid "commands.wedit:stack.description"
msgstr "현재 선택 영역의 내용을 반복합니다."

msgid "commands.wedit:stack.explain"
msgstr "쌓아서 %s 블록을 생성했습니다."

msgid "commands.wedit:smooth.description"
msgstr "선택 영역의 표면을 매끄럽게 합니다."

msgid "commands.wedit:sphere.description"
msgstr "구를 생성합니다."

msgid "commands.wedit:thru.description"
msgstr "보이는 벽을 통과해 순간이동합니다"

msgid "commands.wedit:thru.explain"
msgstr "우와아!"

msgid "commands.wedit:thru.none"
msgstr "벽에 기대거나 벽을 향하지 않고 통과할 수 있습니다."

msgid "commands.wedit:thru.obstructed"
msgstr "빈곳을 찾을수 없습니다."

msgid "commands.wedit:torus.description"
msgstr "Generate a torus."

msgid "commands.wedit:ascend.description"
msgstr "위로가기"

msgid "commands.wedit:ascend.obstructed"
msgstr "빈 공간을 찾을 수 없습니다."

msgid "commands.wedit:descend.description"
msgstr "아래로 가기"

msgid "commands.wedit:descend.obstructed"
msgstr "빈 장소를 찾을 수 없습니다."

msgid "commands.wedit:tracemask.description"
msgstr "브러시를 사용할 수 있는 블록 유형 설정"

msgid "commands.wedit:trim.description"
msgstr "Minimize the selection to encompass matching blocks"

msgid "commands.wedit:trim.explain"
msgstr "Region trimmed."

msgid "commands.wedit:trim.no-blocks"
msgstr "No blocks matched the trim mask!"

msgid "commands.wedit:toggleplace.complete"
msgstr "토글된 배치 위치."

msgid "commands.wedit:toggleplace.description"
msgstr "다양한 월드에딧 작업에 사용되는 배치 위치를 토글합니다."

msgid "commands.wedit:tool.bind.selwand"
msgstr "거리 선택 막대가 %s에 바인딩됨"

msgid "commands.wedit:tool.bind.navwand"
msgstr "거리 선택 막대가 %s에 바인딩됨"

msgid "commands.wedit:tool.bind.farwand"
msgstr "장거리 선택 도구가 %s에 바인딩됨"

msgid "commands.wedit:tool.bind.stacker"
msgstr "늘리기 도구가 %s에 바인딩됨"

msgid "commands.wedit:tool.bind.cmd"
msgstr "명령어 도구가 %s에 바인딩됩니다."

msgid "commands.wedit:tool.bind.repl"
msgstr "블록 교체 도구가 %s에 바인딩됩니다."

msgid "commands.wedit:tool.bind.cycler"
msgstr "블록 순환 도구가 %s에 바인딩됩니다."

msgid "commands.wedit:tool.description"
msgstr "모든 종류의 도구 가져오기"

msgid "commands.wedit:tool.description.farwand"
msgstr "선택 도구, 그러나 더 멀리 도달할 수 있음"

msgid "commands.wedit:tool.description.selwand"
msgstr "선택 도구"

msgid "commands.wedit:tool.description.navwand"
msgstr "네비게이션 도구"

msgid "commands.wedit:tool.description.stacker"
msgstr "블럭 쌓기 도구"

msgid "commands.wedit:tool.description.cmd"
msgstr "명령 실행 도구; 바닐라와 월드에딧 둘 다"

msgid "commands.wedit:tool.description.repl"
msgstr "블록 교체 도구"

msgid "commands.wedit:tool.description.cycler"
msgstr "블럭 쌓기 도구"

msgid "commands.wedit:tool.description.none"
msgstr "잡은 도구 바인딩 해제"

msgid "commands.wedit:tool.unbind"
msgstr "현재 항목에서 해제된 도구입니다."

msgid "commands.wedit:unstuck.description"
msgstr "블록 밖으로 이동"

msgid "commands.wedit:unstuck.explain"
msgstr "나왔어요!"

msgid "commands.wedit:undo.description"
msgstr "일정량의 작업을 취소합니다."

msgid "commands.wedit:undo.explain"
msgstr "%s 번의 가능한 편집을 취소했습니다."

msgid "commands.wedit:undo.none"
msgstr "취소할 것이 없습니다."

msgid "commands.wedit:up.description"
msgstr "특정 블록 수 위로 이동합니다."

msgid "commands.wedit:up.explain"
msgstr "우와아!"

msgid "commands.wedit:wall.description"
msgstr "선택영역에 벽을 생성합니다."

msgid "commands.wedit:wand.description"
msgstr "사용 하면 선택 도구를 받을수 있습니다"

msgid "commands.wedit:wand.explain"
msgstr "Break block: select pos #1; \"Use\" on block: select pos #2"

msgid "commands.wedit:worldedit.description"
msgstr "WorldEdit 명령어들"

msgid "commands.wedit:worldedit.description.perf"
msgstr "현재 세션의 성능 모드를 전환합니다."

msgid "commands.wedit:worldedit.perf.enabled"
msgstr "성능모드가 켜짐."

msgid "commands.wedit:worldedit.perf.disabled"
msgstr "성능모드가 꺼짐."

msgid "commands.wedit:worldedit.description.version"
msgstr "WorldEdit의 버전을 가져옵니다."

msgid "commands.wedit:worldedit.version"
msgstr "WorldEdit 버전: %s"

msgid "howtoplay.category.worldEdit"
msgstr "WorldEdit"

msgid "howtoplay.wedit:quick_start"
msgstr "빠른 시작"

msgid "howtoplay.wedit:quick_start.title"
msgstr "어떻게 플레이 하나요: WorldEdit 빠른 시작"

msgid "howtoplay.wedit:license"
msgstr "라이센스"

msgid "howtoplay.wedit:license.title"
msgstr "어떻게 플레이 하나요: WorldEdit 라이센스"

msgid "howtoplay.wedit:quick_start.text.1"
msgstr "환영합니다! 이것은 원래 마인크래프트: 자바 에디션용 WorldEdit 모드의 포트입니다. 이 애드온은 마인크래프트 안에서 당신의 월드를 형성하는데 도움을 줄 것입니다."

msgid "howtoplay.wedit:quick_start.header.1"
msgstr "다른 무엇보다도 먼저.."

msgid "howtoplay.wedit:quick_start.text.2"
msgstr "By default, players are not allowed to use WorldEdit. Only those tagged with worldedit permission can use its features. To give yourself permission, enter §e/tag @s add worldedit§r in chat. You should now have access to every WorldEdit command."
<<<<<<< HEAD

=======
>>>>>>> 3b5479af

msgid "howtoplay.wedit:quick_start.text.3"
msgstr "§l§aTip:§r§a 다른 플레이어에게 §e@s§r§a를 플레이어 이름으로 변경하여 권한을 부여할 수도 있습니다. 공백이 있으면 따옴표로 묶어야 합니다. 예: §e/tag add \"Steve Wanderer\" worldedit§r"

msgid "howtoplay.wedit:quick_start.header.2"
msgstr "원하는 곳에 가기"

msgid "howtoplay.wedit:quick_start.text.4"
msgstr "§l§a알림:§r§a 이 추가 명령어는 슬래시(/) 대신 세미콜론(;)을 사용합니다. 미래에는 Mojang이 마인크래프트에 실제 커스텀 명령어 지원을 추가할 수도 있습니다."

msgid "howtoplay.wedit:quick_start.text.5"
msgstr "A 지점에서 B 지점으로 가는 것은 번거롭죠. 다행히도, 이 애드온은 Navigation Wand라고 알려진 도구가 제공됩니다. 도구를 얻으시려면 §e;navwand§r라는 명령어를 입력하세요. 이 도구가 있으면 도구를 이용하여 보고 있는 위치로 이동할 수 있어요. 벽이나 천장의 반대편으로 가고 싶나요? 웅크리기를 한 후 지팡이를 사용하여 통과하세요! 블록에 갇혔나요? 그 지팡이를 사용하면 나올 수 있어요!"

msgid "howtoplay.wedit:quick_start.text.6"
msgstr "만약 당신이 이동 도구를 사용하고 싶지 않다면, 이러한 동작들은 또한 명령 §e;jumpto§r§a, §e;thru§r§a 및 §e;unstuck§r로도 사용할 수 있습니다."

msgid "howtoplay.wedit:quick_start.header.3"
msgstr "선택하기"

msgid "howtoplay.wedit:quick_start.text.7"
msgstr "Like the original mod, you use what's known as a Selection Wand to easily mark regions of your world for various operations. To get one, grab a wooden axe, or enter the command §e;wand§r. Selections in WorldEdit are cuboid shaped by default. To make a selection, you need to mark the two corners of this cuboid. You mark the first corner by breaking a block at that corner with the wand. You mark the second point by \"using\" the wand on another block. If done correctly, you should see a highlight of your selection."

msgid "howtoplay.wedit:quick_start.text.8"
msgstr "공중에서처럼 코너를 표시할 블록이 없으면 §e;pos1§r 또는 §e;pos2§r 명령을 사용하여 첫 번째 코너와 두 번째 코너를 각각 현재 위치로 표시할 수도 있습니다. 이것은 당신이 §e서 있는 위치§r와 동일하지 않습니다"

msgid "howtoplay.wedit:quick_start.header.4"
msgstr "선택한 항목으로 작업 수행"

msgid "howtoplay.wedit:quick_start.text.9"
msgstr "작업할 적당한 크기를 선택하고 §e;kit§r로 키트를 준비하십시오. WorldEdit이 제공하는 몇 가지 기능을 시도해 볼 것입니다."

msgid "howtoplay.wedit:quick_start.text.10"
msgstr "§71. 돌을 내려놓고 그 위에 패턴 피커(Pattern Picker)를 사용한 다음 \"채우기 선택(Fill Selection)\"을 사용합니다. 그 후, 정육면체 모양의 돌을 만들어야 합니다."

msgid "howtoplay.wedit:quick_start.text.11"
msgstr "§r2. 공중에서 Pattern Picker를 사용하고(모바일 플레이어는 화면을 길게 눌러야 함) 다시 \"채우기 선택\"을 사용하여 돌을 치우세요."

msgid "howtoplay.wedit:quick_start.text.12"
msgstr "§73. 사암과 유리를 내려놓고, 사암에 Pattern Picker를 사용한 다음, 웅크리고 유리에 사용하여 패턴을 추가하세요. \"채움 선택\"을 사용하면 사암과 유리가 혼합되어 있어야 합니다."

msgid "howtoplay.wedit:quick_start.text.13"
msgstr "◦r4. 인벤토리에 있는 Mask Picker를 꺼내 사암에 사용하세요. 원하는 블록을 패턴으로 설정하고 \"Fill Selection\"을 사용합니다. 그러면, 모든 사암 블록이 해당 블록으로 교체됩니다."

msgid "howtoplay.wedit:quick_start.text.14"
msgstr "§75. §e;stack 4 up§r§7 명령을 입력하여 선택 항목을 위쪽으로 반복합니다."

msgid "howtoplay.wedit:quick_start.text.15"
msgstr "원하면 더 이상 실행 취소할 수 없을 때까지 실행 취소 항목을 사용하여 모든 작업을 실행 취소할 수 있습니다."

msgid "howtoplay.wedit:quick_start.header.5"
msgstr "브러시 사용법"

msgid "howtoplay.wedit:quick_start.text.16"
msgstr "1. 어떤 종류든 삽을 들고, 조약돌을 설치하세요. 브러시를 쓸 때 필요할 것 입니다."

msgid "howtoplay.wedit:quick_start.text.17"
msgstr "§72. \"World Edit 설정\" 항목을 사용하세요. \"브러시 설정\"을 포함한 메뉴가 있을 겁니다. 해당 버튼을 선택한 다음 인터페이스가 지시하는 대로 새 브러시를 만드세요. 반지름 3의 구형 브러시와 조약돌 무늬로 만들어보세요. 그 뒤, 설정을 확인하고 메뉴를 종료하세요."

msgid "howtoplay.wedit:quick_start.text.18"
msgstr "§r3. 근처에 있지 않은 땅을 조준하고 삽(이젠 브러시지만)과 상호 작용하여 조약돌 구체를 배치합니다."

msgid "howtoplay.wedit:quick_start.text.19"
msgstr "§74. 브러시 설정을 다시 입력하여 브러시의 마스크를 '잔디'로 설정하세요. 또한, 브러시를 사용하여 자갈길을 만드세요."

msgid "howtoplay.wedit:quick_start.text.20"
msgstr "§r5. 메뉴에서 브러시를 삭제하여 비활성화하세요."

msgid "howtoplay.wedit:quick_start.header.7"
msgstr "이제는?"

msgid "howtoplay.wedit:quick_start.text.23"
msgstr "이 애드온에 대해 자세히 알아보려면 다음 온라인 설명서를 참조하세요. §ehttps://worldedit-be-docs.readthedocs.io§r"

msgid "howtoplay.category.minecraft"
msgstr "Minecraft"
<|MERGE_RESOLUTION|>--- conflicted
+++ resolved
@@ -1184,11 +1184,7 @@
 msgstr "다른 무엇보다도 먼저.."
 
 msgid "howtoplay.wedit:quick_start.text.2"
-msgstr "By default, players are not allowed to use WorldEdit. Only those tagged with worldedit permission can use its features. To give yourself permission, enter §e/tag @s add worldedit§r in chat. You should now have access to every WorldEdit command."
-<<<<<<< HEAD
-
-=======
->>>>>>> 3b5479af
+msgstr "기본적으로 플레이어는 WorldEdit를 사용할 수 없습니다. WorldEdit 권한이 있는 사용자만 해당 기능을 사용할 수 있습니다. 자신에게 권한을 부여하려면 채팅에 §e/tag @s add worldedit§r를 입력하십시오. 이제 모든 WorldEdit 명령에 액세스할 수 있습니다."
 
 msgid "howtoplay.wedit:quick_start.text.3"
 msgstr "§l§aTip:§r§a 다른 플레이어에게 §e@s§r§a를 플레이어 이름으로 변경하여 권한을 부여할 수도 있습니다. 공백이 있으면 따옴표로 묶어야 합니다. 예: §e/tag add \"Steve Wanderer\" worldedit§r"
